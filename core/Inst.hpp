// <Inst.h> -*- C++ -*-

#pragma once

#include "sparta/memory/AddressTypes.hpp"
#include "sparta/resources/Scoreboard.hpp"
#include "sparta/resources/Queue.hpp"
#include "sparta/pairs/SpartaKeyPairs.hpp"
#include "sparta/simulation/State.hpp"
#include "sparta/utils/SpartaSharedPointer.hpp"
#include "sparta/utils/SpartaSharedPointerAllocator.hpp"
#include "mavis/OpcodeInfo.h"

#include "stf-inc/stf_inst_reader.hpp"

#include "InstArchInfo.hpp"
#include "CoreTypes.hpp"
#include "MiscUtils.hpp"

#include <cstdlib>
#include <ostream>
#include <map>
#include <variant>

namespace olympia
{
    /*!
     * \class Inst
     * \brief Example instruction that flows through the example/CoreModel
     */

    // Forward declaration of the Pair Definition class is must as we are friending it.
    class InstPairDef;

    class Inst
    {
      public:
        class RenameData
        {
          public:
            // A register consists of its value and its register file.
            struct Reg
            {
                uint32_t val = 0;
                core_types::RegFile rf = core_types::RegFile::RF_INVALID;
                mavis::InstMetaData::OperandFieldID field_id =
                    mavis::InstMetaData::OperandFieldID::NONE;
                bool is_x0 = false;
            };

            using RegList = std::vector<Reg>;

            void setOriginalDestination(const Reg & destination) { original_dest_ = destination; }

            void setDestination(const Reg & destination) { dest_ = destination; }

            void setDataReg(const Reg & data_reg) { data_reg_ = data_reg; }

            void setSource(const Reg & source) { src_.emplace_back(source); }

            const RegList & getSourceList() const { return src_; }

            const Reg & getOriginalDestination() const { return original_dest_; }

            const Reg & getDestination() const { return dest_; }

            const Reg & getDataReg() const { return data_reg_; }

          private:
            Reg original_dest_;
            Reg dest_;
            RegList src_;
            Reg data_reg_;
        };

        // Used by Mavis
        using PtrType = sparta::SpartaSharedPointer<Inst>;

        // The modeler needs to alias a type called
        // "SpartaPairDefinitionType" to the Pair Definition class of
        // itself
        using SpartaPairDefinitionType = InstPairDef;

        enum class Status : std::uint16_t
        {
            FETCHED = 0,
            __FIRST = FETCHED,
            DECODED,
            RENAMED,
            DISPATCHED,
            SCHEDULED,
            COMPLETED,
            RETIRED,
            FLUSHED,
            __LAST
        };

        /*!
         * \brief Construct an Instruction
         * \param opcode_info    Mavis Opcode information
         * \param inst_arch_info Pointer to the static data of instruction
         * \param clk            Core clock
         *
         * Called by Mavis when an opcode is decoded to a particular
         * instruction.
         */
        Inst(const mavis::OpcodeInfo::PtrType & opcode_info,
             const InstArchInfo::PtrType & inst_arch_info, const sparta::Clock* clk);

        // This is needed by Mavis as an optimization.  Try NOT to
        // implement it and let the compiler do it for us for speed.
        Inst(const Inst & other) = default;

        const Status & getStatus() const { return status_state_; }

        bool getCompletedStatus() const { return getStatus() == olympia::Inst::Status::COMPLETED; }

        bool getFlushedStatus() const { return getStatus() == olympia::Inst::Status::FLUSHED; }

        void setStatus(Status status)
        {
            sparta_assert(status_state_ != status,
                          "Status being set twice to the same value: " << status << " " << *this);
            sparta_assert(status > status_state_, "Cannot go backwards in status.  Current: "
                                                      << status_state_ << " New: " << status
                                                      << *this);
            status_state_ = status;
            if (getStatus() == Status::COMPLETED)
            {
                if (ev_retire_ != 0)
                {
                    ev_retire_->schedule();
                }
            }
        }

        InstArchInfo::TargetPipe getPipe() const { return inst_arch_info_->getTargetPipe(); }

        // ROB handling -- mark this instruction as the oldest in the machine
        void setOldest(bool oldest, sparta::Scheduleable* rob_retire_event)
        {
            ev_retire_ = rob_retire_event;
            is_oldest_ = oldest;
        }

        bool isMarkedOldest() const { return is_oldest_; }

        // Rewind iterator used for going back in program simulation after flushes
        template <typename T> void setRewindIterator(T iter) { rewind_iter_ = iter; }

        template <typename T> T getRewindIterator() const { return std::get<T>(rewind_iter_); }

        // Set the instructions unique ID.  This ID in constantly
        // incremented and does not repeat.  The same instruction in a
        // trace can have different unique IDs (due to flushing)
        void setUniqueID(uint64_t uid) { unique_id_ = uid; }

        uint64_t getUniqueID() const { return unique_id_; }

        // Set the instruction's Program ID.  This ID is specific to
        // an instruction's retire pointer.  The same instruction in a
        // trace will have the same program ID (as compared to
        // UniqueID).
        void setProgramID(uint64_t prog_id) { program_id_ = prog_id; }

        uint64_t getProgramID() const { return program_id_; }

        // Set the instruction's PC
        void setPC(sparta::memory::addr_t inst_pc) { inst_pc_ = inst_pc; }

        sparta::memory::addr_t getPC() const { return inst_pc_; }

        // Set the instruction's target PC (branch target or load/store target)
        void setTargetVAddr(sparta::memory::addr_t target_vaddr) { target_vaddr_ = target_vaddr; }

        sparta::memory::addr_t getTargetVAddr() const { return target_vaddr_; }

        // Branch instruction was taken (always set for JAL/JALR)
        void setTakenBranch(bool taken) { is_taken_branch_ = taken; }

        // TBD -- add branch prediction
        void setSpeculative(bool spec) { is_speculative_ = spec; }

        // Opcode information
        std::string getMnemonic() const { return opcode_info_->getMnemonic(); }

        std::string getDisasm() const { return opcode_info_->dasmString(); }

        uint32_t getOpCode() const { return static_cast<uint32_t>(opcode_info_->getOpcode()); }

        // Operand information
        using OpInfoList = mavis::DecodedInstructionInfo::OpInfoList;

        const OpInfoList & getSourceOpInfoList() const
        {
            return opcode_info_->getSourceOpInfoList();
        }

        const OpInfoList & getDestOpInfoList() const { return opcode_info_->getDestOpInfoList(); }

        // Static instruction information
        bool isStoreInst() const { return is_store_; }

        bool isLoadStoreInst() const { return inst_arch_info_->isLoadStore(); }

        uint32_t getExecuteTime() const { return inst_arch_info_->getExecutionTime(); }

        uint64_t getRAdr() const { return target_vaddr_ | 0x8000000; } // faked

        bool isSpeculative() const { return is_speculative_; }

        bool isTransfer() const { return is_transfer_; }

        bool isTakenBranch() const { return is_taken_branch_; }

        bool isBranch() const { return is_branch_; }

        bool isCondBranch() const { return is_condbranch_; }

        bool isCall() const { return is_call_; }

        bool isReturn() const { return is_return_; }

        // Rename information
        core_types::RegisterBitMask & getSrcRegisterBitMask(const core_types::RegFile rf)
        {
            return src_reg_bit_masks_[rf];
        }

        core_types::RegisterBitMask & getDestRegisterBitMask(const core_types::RegFile rf)
        {
            return dest_reg_bit_masks_[rf];
        }

        core_types::RegisterBitMask & getDataRegisterBitMask(const core_types::RegFile rf)
        {
            return store_data_mask_[rf];
        }

        const core_types::RegisterBitMask &
        getSrcRegisterBitMask(const core_types::RegFile rf) const
        {
            return src_reg_bit_masks_[rf];
        }

        const core_types::RegisterBitMask &
        getDestRegisterBitMask(const core_types::RegFile rf) const
        {
            return dest_reg_bit_masks_[rf];
        }

        const core_types::RegisterBitMask &
        getDataRegisterBitMask(const core_types::RegFile rf) const
        {
            return store_data_mask_[rf];
        }

        RenameData & getRenameData() { return rename_data; }

        const RenameData & getRenameData() const { return rename_data; }

      private:
        mavis::OpcodeInfo::PtrType opcode_info_;
        InstArchInfo::PtrType inst_arch_info_;

        sparta::memory::addr_t inst_pc_ = 0; // Instruction's PC
        sparta::memory::addr_t target_vaddr_ =
            0; // Instruction's Target PC (for branches, loads/stores)
        bool is_oldest_ = false;
        uint64_t unique_id_ = 0;      // Supplied by Fetch
        uint64_t program_id_ = 0;     // Supplied by a trace Reader or execution backend
        bool is_speculative_ = false; // Is this instruction soon to be flushed?
        const bool is_store_;
        const bool is_transfer_; // Is this a transfer instruction (F2I/I2F)
        const bool is_branch_;
        const bool is_condbranch_;
        const bool is_call_;
        const bool is_return_;
        bool is_taken_branch_ = false;
        sparta::Scheduleable* ev_retire_ = nullptr;
        Status status_state_;

        using JSONIterator = uint64_t;
        using RewindIterator = std::variant<stf::STFInstReader::iterator, JSONIterator>;
        RewindIterator rewind_iter_;

        // Rename information
        using RegisterBitMaskArray =
            std::array<core_types::RegisterBitMask, core_types::RegFile::N_REGFILES>;
        RegisterBitMaskArray src_reg_bit_masks_;
        RegisterBitMaskArray dest_reg_bit_masks_;
        RegisterBitMaskArray store_data_mask_;
        RenameData rename_data;
    };

    using InstPtr = Inst::PtrType;
    using InstQueue = sparta::Queue<InstPtr>;

    inline std::ostream & operator<<(std::ostream & os, const Inst::Status & status)
    {
        switch (status)
        {
        case Inst::Status::FETCHED:
            os << "FETCHED";
            break;
        case Inst::Status::DECODED:
            os << "DECODED";
            break;
        case Inst::Status::RENAMED:
            os << "RENAMED";
            break;
        case Inst::Status::DISPATCHED:
            os << "DISPATCHED";
            break;
        case Inst::Status::SCHEDULED:
            os << "SCHEDULED";
            break;
        case Inst::Status::COMPLETED:
            os << "COMPLETED";
            break;
        case Inst::Status::RETIRED:
            os << "RETIRED";
            break;
        case Inst::Status::FLUSHED:
            os << "FLUSHED";
            break;
        case Inst::Status::__LAST:
            throw sparta::SpartaException("__LAST cannot be a valid enum state.");
        }
        return os;
    }

    inline std::ostream & operator<<(std::ostream & os, const Inst & inst)
    {
        os << "uid: " << inst.getUniqueID() << " " << std::setw(10) << inst.getStatus() << " "
           << std::hex << inst.getPC() << std::dec << " pid: " << inst.getProgramID() << " '"
           << inst.getDisasm() << "' ";
        return os;
    }

    inline std::ostream & operator<<(std::ostream & os, const InstPtr & inst)
    {
        os << *inst;
        return os;
    }

    /*!
     * \class InstPairDef
<<<<<<< HEAD
     * \brief Pair Definition class of the Example instruction that flows through the
     * example/CoreModel
     */
    // This is the definition of the PairDefinition class of Inst.
    // This PairDefinition class could be named anything but it needs to
    // inherit publicly from sparta::PairDefinition templatized on the actual class Inst.
    class InstPairDef : public sparta::PairDefinition<Inst>
    {
      public:
        // The SPARTA_ADDPAIRs APIs must be called during the construction of the PairDefinition
        // class
        InstPairDef() : PairDefinition<Inst>() { SPARTA_INVOKE_PAIRS(Inst); }
        SPARTA_REGISTER_PAIRS(SPARTA_ADDPAIR("DID", &Inst::getUniqueID),
                              SPARTA_ADDPAIR("uid", &Inst::getUniqueID),
                              SPARTA_ADDPAIR("mnemonic", &Inst::getMnemonic),
                              SPARTA_ADDPAIR("complete", &Inst::getCompletedStatus),
                              SPARTA_ADDPAIR("latency", &Inst::getExecuteTime),
                              SPARTA_ADDPAIR("raddr", &Inst::getRAdr, std::ios::hex),
=======
     * \brief Pair Definition class of the instruction that flows through the Olympia
     *
     * This is the definition of the PairDefinition class of Inst.
     * It's mostly used for pipeline collection (-z option).  This
     * PairDefinition class could be named anything but it needs to
     * inherit publicly from sparta::PairDefinition templatized on the
     * actual class Inst.
     */
    class InstPairDef : public sparta::PairDefinition<Inst>
    {
    public:

        // The SPARTA_ADDPAIRs APIs must be called during the construction of the PairDefinition class
        InstPairDef() : PairDefinition<Inst>() {
            SPARTA_INVOKE_PAIRS(Inst);
        }
        SPARTA_REGISTER_PAIRS(SPARTA_ADDPAIR("DID",       &Inst::getUniqueID),  // Used by Argos to color code
                              SPARTA_ADDPAIR("uid",       &Inst::getUniqueID),
                              SPARTA_ADDPAIR("mnemonic",  &Inst::getMnemonic),
                              SPARTA_ADDPAIR("complete",  &Inst::getCompletedStatus),
                              SPARTA_ADDPAIR("unit",      &Inst::getUnit),
                              SPARTA_ADDPAIR("latency",   &Inst::getExecuteTime),
                              SPARTA_ADDPAIR("raddr",     &Inst::getRAdr, std::ios::hex),
>>>>>>> 8694a717
                              SPARTA_ADDPAIR("tgt_vaddr", &Inst::getTargetVAddr, std::ios::hex))
    };

    /*!
     * \class PEventPairs
     * \brief Pair Definitions for pevents
     */
    class InstPEventPairs : public sparta::PairDefinition<Inst>
    {
    public:
        using TypeCollected = Inst;

        InstPEventPairs() : sparta::PairDefinition<Inst>()
        {
            addPEventsPair("uid", &Inst::getUniqueID);
            addPEventsPair("pc",  &Inst::getPC, std::ios::hex);
        }
    };

    // Instruction allocators
    using InstAllocator = sparta::SpartaSharedPointerAllocator<Inst>;
    using InstArchInfoAllocator = sparta::SpartaSharedPointerAllocator<InstArchInfo>;
} // namespace olympia<|MERGE_RESOLUTION|>--- conflicted
+++ resolved
@@ -346,26 +346,6 @@
 
     /*!
      * \class InstPairDef
-<<<<<<< HEAD
-     * \brief Pair Definition class of the Example instruction that flows through the
-     * example/CoreModel
-     */
-    // This is the definition of the PairDefinition class of Inst.
-    // This PairDefinition class could be named anything but it needs to
-    // inherit publicly from sparta::PairDefinition templatized on the actual class Inst.
-    class InstPairDef : public sparta::PairDefinition<Inst>
-    {
-      public:
-        // The SPARTA_ADDPAIRs APIs must be called during the construction of the PairDefinition
-        // class
-        InstPairDef() : PairDefinition<Inst>() { SPARTA_INVOKE_PAIRS(Inst); }
-        SPARTA_REGISTER_PAIRS(SPARTA_ADDPAIR("DID", &Inst::getUniqueID),
-                              SPARTA_ADDPAIR("uid", &Inst::getUniqueID),
-                              SPARTA_ADDPAIR("mnemonic", &Inst::getMnemonic),
-                              SPARTA_ADDPAIR("complete", &Inst::getCompletedStatus),
-                              SPARTA_ADDPAIR("latency", &Inst::getExecuteTime),
-                              SPARTA_ADDPAIR("raddr", &Inst::getRAdr, std::ios::hex),
-=======
      * \brief Pair Definition class of the instruction that flows through the Olympia
      *
      * This is the definition of the PairDefinition class of Inst.
@@ -389,7 +369,6 @@
                               SPARTA_ADDPAIR("unit",      &Inst::getUnit),
                               SPARTA_ADDPAIR("latency",   &Inst::getExecuteTime),
                               SPARTA_ADDPAIR("raddr",     &Inst::getRAdr, std::ios::hex),
->>>>>>> 8694a717
                               SPARTA_ADDPAIR("tgt_vaddr", &Inst::getTargetVAddr, std::ios::hex))
     };
 

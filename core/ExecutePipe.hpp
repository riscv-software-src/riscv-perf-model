// <ExecutePipe.hpp> -*- C++ -*-


/**
 * \file  ExecutePipe.hpp
 * \brief Definition of an Execution Pipe
 *
 *
 */

#pragma once

#include "sparta/ports/PortSet.hpp"
#include "sparta/ports/DataPort.hpp"
#include "sparta/events/EventSet.hpp"
#include "sparta/events/UniqueEvent.hpp"
#include "sparta/events/StartupEvent.hpp"
#include "sparta/simulation/TreeNode.hpp"
#include "sparta/simulation/Unit.hpp"
#include "sparta/simulation/ParameterSet.hpp"
#include "sparta/simulation/Clock.hpp"
#include "sparta/simulation/ResourceFactory.hpp"
#include "sparta/collection/Collectable.hpp"
#include "sparta/resources/Scoreboard.hpp"

#include "Inst.hpp"
#include "CoreTypes.hpp"
#include "FlushManager.hpp"

namespace olympia
{
    /**
     * \class ExecutePipe
     * \brief Defines the stages for an execution pipe
     */
    class ExecutePipe : public sparta::Unit
    {

    public:
        //! \brief Parameters for ExecutePipe model
        class ExecutePipeParameterSet : public sparta::ParameterSet
        {
        public:
            ExecutePipeParameterSet(sparta::TreeNode* n) :
                sparta::ParameterSet(n)
            { }
            PARAMETER(bool, ignore_inst_execute_time, false,
                      "Ignore the instruction's execute time, "
                      "use execute_time param instead")
            PARAMETER(uint32_t, execute_time, 1, "Time for execution")
            PARAMETER(uint32_t, scheduler_size, 8, "Scheduler queue size")
            PARAMETER(bool, in_order_issue, true, "Force in order issue")
            HIDDEN_PARAMETER(bool, enable_random_misprediction, false,
                             "test mode to inject random branch mispredictions")
        };

        /**
         * @brief Constructor for ExecutePipe
         *
         * @param node The node that represents (has a pointer to) the ExecutePipe
         * @param p The ExecutePipe's parameter set
         */
        ExecutePipe(sparta::TreeNode * node,
                    const ExecutePipeParameterSet * p);

        //! \brief Name of this resource. Required by sparta::UnitFactory
        static const char name[];
        bool canAccept() {return !unit_busy_;}
        void execute(const InstPtr&);

    private:
        // Ports and the set -- remove the ", 1" to experience a DAG issue!
        sparta::DataInPort<InstQueue::value_type> in_execute_inst_ {
            &unit_port_set_, "in_execute_write", 1};
        sparta::DataOutPort<uint32_t> out_scheduler_credits_{&unit_port_set_, "out_scheduler_credits"};
        sparta::DataOutPort<uint32_t> out_execute_pipe_{&unit_port_set_, "out_execute_pipe"};
        sparta::DataInPort<FlushManager::FlushingCriteria> in_reorder_flush_
            {&unit_port_set_, "in_reorder_flush", sparta::SchedulingPhase::Flush, 1};
<<<<<<< HEAD
=======
        sparta::DataOutPort<FlushManager::FlushingCriteria> out_execute_flush_
            {&unit_port_set_, "out_execute_flush"};

>>>>>>> ce29ae25
        // Ready queue
        typedef std::list<InstPtr> ReadyQueue;
        ReadyQueue  ready_queue_;
        ReadyQueue  issue_queue_;

        // Scoreboards
        using ScoreboardViews = std::array<std::unique_ptr<sparta::ScoreboardView>, core_types::N_REGFILES>;
        ScoreboardViews scoreboard_views_;

        // Busy signal for the attached alu
        bool unit_busy_ = false;
        // Execution unit's execution time
        const bool     ignore_inst_execute_time_ = false;
        const uint32_t execute_time_;
        const uint32_t scheduler_size_;
        const bool in_order_issue_;
        const bool enable_random_misprediction_;
        const core_types::RegFile reg_file_;
        sparta::collection::IterableCollector<std::list<InstPtr>>
        ready_queue_collector_ {getContainer(), "scheduler_queue",
                &ready_queue_, scheduler_size_};

        // Events used to issue, execute and complete the instruction
        sparta::UniqueEvent<> issue_inst_{&unit_event_set_, getName() + "_issue_inst",
                CREATE_SPARTA_HANDLER(ExecutePipe, issueInst_)};
        sparta::PayloadEvent<InstPtr> execute_inst_{
            &unit_event_set_, getName() + "_execute_inst",
            CREATE_SPARTA_HANDLER_WITH_DATA(ExecutePipe, executeInst_, InstPtr)};
        sparta::PayloadEvent<InstPtr> complete_inst_{
            &unit_event_set_, getName() + "_complete_inst",
            CREATE_SPARTA_HANDLER_WITH_DATA(ExecutePipe, completeInst_, InstPtr)};

        // A pipeline collector
        sparta::collection::Collectable<InstPtr> collected_inst_;

        // Counter
        sparta::Counter total_insts_issued_{
            getStatisticSet(), "total_insts_issued",
            "Total instructions issued", sparta::Counter::COUNT_NORMAL
        };
        sparta::Counter total_insts_executed_{
            getStatisticSet(), "total_insts_executed",
            "Total instructions executed", sparta::Counter::COUNT_NORMAL
        };

        void setupExecutePipe_();

        ////////////////////////////////////////////////////////////////////////////////
        // Callbacks
        void issueInst_();
        void getInstsFromDispatch_(const InstPtr&);

        // Callback from Scoreboard to inform Operand Readiness
        void handleOperandIssueCheck_(const InstPtr &);

        // Write result to registers
        void executeInst_(const InstPtr&);

        // Used to complete the inst in the FPU
        void completeInst_(const InstPtr&);

        // Used to flush the ALU
        void flushInst_(const FlushManager::FlushingCriteria &);

        ////////////////////////////////////////////////////////////////////////////////
        // Regular Function/Subroutine Call

        // Append new instruction into issue queue
        void appendIssueQueue_(const InstPtr &);

        // Pop completed instruction out of issue queue
        void popIssueQueue_(const InstPtr &);

        void flushInstIQ_(const FlushManager::FlushingCriteria & criteria);

        // Friend class used in rename testing
        friend class ExecutePipeTester;
    };
    class ExecutePipeTester;
    using ExecutePipeFactory = sparta::ResourceFactory<olympia::ExecutePipe,
                                                       olympia::ExecutePipe::ExecutePipeParameterSet>;
} // namespace olympia<|MERGE_RESOLUTION|>--- conflicted
+++ resolved
@@ -1,5 +1,4 @@
 // <ExecutePipe.hpp> -*- C++ -*-
-
 
 /**
  * \file  ExecutePipe.hpp
@@ -10,157 +9,118 @@
 
 #pragma once
 
+#include "sparta/collection/Collectable.hpp"
+#include "sparta/events/EventSet.hpp"
+#include "sparta/events/StartupEvent.hpp"
+#include "sparta/events/UniqueEvent.hpp"
+#include "sparta/ports/DataPort.hpp"
 #include "sparta/ports/PortSet.hpp"
-#include "sparta/ports/DataPort.hpp"
-#include "sparta/events/EventSet.hpp"
-#include "sparta/events/UniqueEvent.hpp"
-#include "sparta/events/StartupEvent.hpp"
+#include "sparta/resources/Scoreboard.hpp"
+#include "sparta/simulation/Clock.hpp"
+#include "sparta/simulation/ParameterSet.hpp"
+#include "sparta/simulation/ResourceFactory.hpp"
 #include "sparta/simulation/TreeNode.hpp"
 #include "sparta/simulation/Unit.hpp"
-#include "sparta/simulation/ParameterSet.hpp"
-#include "sparta/simulation/Clock.hpp"
-#include "sparta/simulation/ResourceFactory.hpp"
-#include "sparta/collection/Collectable.hpp"
-#include "sparta/resources/Scoreboard.hpp"
 
-#include "Inst.hpp"
 #include "CoreTypes.hpp"
 #include "FlushManager.hpp"
+#include "Inst.hpp"
 
-namespace olympia
-{
-    /**
-     * \class ExecutePipe
-     * \brief Defines the stages for an execution pipe
-     */
-    class ExecutePipe : public sparta::Unit
-    {
+namespace olympia {
+/**
+ * \class ExecutePipe
+ * \brief Defines the stages for an execution pipe
+ */
+class ExecutePipe : public sparta::Unit {
 
-    public:
-        //! \brief Parameters for ExecutePipe model
-        class ExecutePipeParameterSet : public sparta::ParameterSet
-        {
-        public:
-            ExecutePipeParameterSet(sparta::TreeNode* n) :
-                sparta::ParameterSet(n)
-            { }
-            PARAMETER(bool, ignore_inst_execute_time, false,
-                      "Ignore the instruction's execute time, "
-                      "use execute_time param instead")
-            PARAMETER(uint32_t, execute_time, 1, "Time for execution")
-            PARAMETER(uint32_t, scheduler_size, 8, "Scheduler queue size")
-            PARAMETER(bool, in_order_issue, true, "Force in order issue")
-            HIDDEN_PARAMETER(bool, enable_random_misprediction, false,
-                             "test mode to inject random branch mispredictions")
-        };
+public:
+  //! \brief Parameters for ExecutePipe model
+  class ExecutePipeParameterSet : public sparta::ParameterSet {
+  public:
+    ExecutePipeParameterSet(sparta::TreeNode *n) : sparta::ParameterSet(n) {}
+    PARAMETER(bool, ignore_inst_execute_time, false,
+              "Ignore the instruction's execute time, "
+              "use execute_time param instead")
+    PARAMETER(uint32_t, execute_time, 1, "Time for execution")
+    HIDDEN_PARAMETER(bool, enable_random_misprediction, false,
+                     "test mode to inject random branch mispredictions")
+  };
 
-        /**
-         * @brief Constructor for ExecutePipe
-         *
-         * @param node The node that represents (has a pointer to) the ExecutePipe
-         * @param p The ExecutePipe's parameter set
-         */
-        ExecutePipe(sparta::TreeNode * node,
-                    const ExecutePipeParameterSet * p);
+  /**
+   * @brief Constructor for ExecutePipe
+   *
+   * @param node The node that represents (has a pointer to) the ExecutePipe
+   * @param p The ExecutePipe's parameter set
+   */
+  ExecutePipe(sparta::TreeNode *node, const ExecutePipeParameterSet *p);
 
-        //! \brief Name of this resource. Required by sparta::UnitFactory
-        static const char name[];
-        bool canAccept() {return !unit_busy_;}
-        void execute(const InstPtr&);
+  //! \brief Name of this resource. Required by sparta::UnitFactory
+  static const char name[];
+  bool canAccept() { return !unit_busy_; }
+  // Write result to registers
+  void executeInst_(const InstPtr &);
+  void issueInst_(const InstPtr &);
 
-    private:
-        // Ports and the set -- remove the ", 1" to experience a DAG issue!
-        sparta::DataInPort<InstQueue::value_type> in_execute_inst_ {
-            &unit_port_set_, "in_execute_write", 1};
-        sparta::DataOutPort<uint32_t> out_scheduler_credits_{&unit_port_set_, "out_scheduler_credits"};
-        sparta::DataOutPort<uint32_t> out_execute_pipe_{&unit_port_set_, "out_execute_pipe"};
-        sparta::DataInPort<FlushManager::FlushingCriteria> in_reorder_flush_
-            {&unit_port_set_, "in_reorder_flush", sparta::SchedulingPhase::Flush, 1};
-<<<<<<< HEAD
-=======
-        sparta::DataOutPort<FlushManager::FlushingCriteria> out_execute_flush_
-            {&unit_port_set_, "out_execute_flush"};
+private:
+  // Ports and the set -- remove the ", 1" to experience a DAG issue!
+  sparta::DataInPort<InstQueue::value_type> in_execute_inst_{
+      &unit_port_set_, "in_execute_write", 1};
+  sparta::DataOutPort<uint32_t> out_scheduler_credits_{&unit_port_set_,
+                                                       "out_scheduler_credits"};
+  sparta::DataOutPort<uint32_t> out_execute_pipe_{&unit_port_set_,
+                                                  "out_execute_pipe"};
+  sparta::DataInPort<FlushManager::FlushingCriteria> in_reorder_flush_{
+      &unit_port_set_, "in_reorder_flush", sparta::SchedulingPhase::Flush, 1};
+  sparta::DataOutPort<FlushManager::FlushingCriteria> out_execute_flush_{
+      &unit_port_set_, "out_execute_flush"};
 
->>>>>>> ce29ae25
-        // Ready queue
-        typedef std::list<InstPtr> ReadyQueue;
-        ReadyQueue  ready_queue_;
-        ReadyQueue  issue_queue_;
+  // Scoreboards
+  using ScoreboardViews = std::array<std::unique_ptr<sparta::ScoreboardView>,
+                                     core_types::N_REGFILES>;
+  ScoreboardViews scoreboard_views_;
 
-        // Scoreboards
-        using ScoreboardViews = std::array<std::unique_ptr<sparta::ScoreboardView>, core_types::N_REGFILES>;
-        ScoreboardViews scoreboard_views_;
+  // Busy signal for the attached alu
+  bool unit_busy_ = false;
+  // Execution unit's execution time
+  const bool ignore_inst_execute_time_ = false;
+  const uint32_t execute_time_;
+  const bool enable_random_misprediction_;
+  const core_types::RegFile reg_file_;
 
-        // Busy signal for the attached alu
-        bool unit_busy_ = false;
-        // Execution unit's execution time
-        const bool     ignore_inst_execute_time_ = false;
-        const uint32_t execute_time_;
-        const uint32_t scheduler_size_;
-        const bool in_order_issue_;
-        const bool enable_random_misprediction_;
-        const core_types::RegFile reg_file_;
-        sparta::collection::IterableCollector<std::list<InstPtr>>
-        ready_queue_collector_ {getContainer(), "scheduler_queue",
-                &ready_queue_, scheduler_size_};
+  // Events used to issue, execute and complete the instruction
+  sparta::UniqueEvent<> issue_inst_{
+      &unit_event_set_, getName() + "_issue_inst",
+      CREATE_SPARTA_HANDLER_WITH_DATA(ExecutePipe, issueInst_, InstPtr)};
+  sparta::PayloadEvent<InstPtr> execute_inst_{
+      &unit_event_set_, getName() + "_execute_inst",
+      CREATE_SPARTA_HANDLER_WITH_DATA(ExecutePipe, executeInst_, InstPtr)};
+  sparta::PayloadEvent<InstPtr> complete_inst_{
+      &unit_event_set_, getName() + "_complete_inst",
+      CREATE_SPARTA_HANDLER_WITH_DATA(ExecutePipe, completeInst_, InstPtr)};
 
-        // Events used to issue, execute and complete the instruction
-        sparta::UniqueEvent<> issue_inst_{&unit_event_set_, getName() + "_issue_inst",
-                CREATE_SPARTA_HANDLER(ExecutePipe, issueInst_)};
-        sparta::PayloadEvent<InstPtr> execute_inst_{
-            &unit_event_set_, getName() + "_execute_inst",
-            CREATE_SPARTA_HANDLER_WITH_DATA(ExecutePipe, executeInst_, InstPtr)};
-        sparta::PayloadEvent<InstPtr> complete_inst_{
-            &unit_event_set_, getName() + "_complete_inst",
-            CREATE_SPARTA_HANDLER_WITH_DATA(ExecutePipe, completeInst_, InstPtr)};
+  // A pipeline collector
+  sparta::collection::Collectable<InstPtr> collected_inst_;
 
-        // A pipeline collector
-        sparta::collection::Collectable<InstPtr> collected_inst_;
+  // Counter
+  sparta::Counter total_insts_executed_{
+      getStatisticSet(), "total_insts_executed", "Total instructions executed",
+      sparta::Counter::COUNT_NORMAL};
 
-        // Counter
-        sparta::Counter total_insts_issued_{
-            getStatisticSet(), "total_insts_issued",
-            "Total instructions issued", sparta::Counter::COUNT_NORMAL
-        };
-        sparta::Counter total_insts_executed_{
-            getStatisticSet(), "total_insts_executed",
-            "Total instructions executed", sparta::Counter::COUNT_NORMAL
-        };
+  void setupExecutePipe_();
 
-        void setupExecutePipe_();
+  // Callback from Scoreboard to inform Operand Readiness
+  // void handleOperandIssueCheck_(const InstPtr &);
+  // Used to complete the inst in the FPU
+  void completeInst_(const InstPtr &);
 
-        ////////////////////////////////////////////////////////////////////////////////
-        // Callbacks
-        void issueInst_();
-        void getInstsFromDispatch_(const InstPtr&);
+  // Used to flush the ALU
+  void flushInst_(const FlushManager::FlushingCriteria &);
 
-        // Callback from Scoreboard to inform Operand Readiness
-        void handleOperandIssueCheck_(const InstPtr &);
-
-        // Write result to registers
-        void executeInst_(const InstPtr&);
-
-        // Used to complete the inst in the FPU
-        void completeInst_(const InstPtr&);
-
-        // Used to flush the ALU
-        void flushInst_(const FlushManager::FlushingCriteria &);
-
-        ////////////////////////////////////////////////////////////////////////////////
-        // Regular Function/Subroutine Call
-
-        // Append new instruction into issue queue
-        void appendIssueQueue_(const InstPtr &);
-
-        // Pop completed instruction out of issue queue
-        void popIssueQueue_(const InstPtr &);
-
-        void flushInstIQ_(const FlushManager::FlushingCriteria & criteria);
-
-        // Friend class used in rename testing
-        friend class ExecutePipeTester;
-    };
-    class ExecutePipeTester;
-    using ExecutePipeFactory = sparta::ResourceFactory<olympia::ExecutePipe,
-                                                       olympia::ExecutePipe::ExecutePipeParameterSet>;
+  // Friend class used in rename testing
+  friend class ExecutePipeTester;
+};
+class ExecutePipeTester;
+using ExecutePipeFactory =
+    sparta::ResourceFactory<olympia::ExecutePipe,
+                            olympia::ExecutePipe::ExecutePipeParameterSet>;
 } // namespace olympia
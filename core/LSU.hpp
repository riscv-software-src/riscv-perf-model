
#pragma once

#include "sparta/ports/PortSet.hpp"
#include "sparta/ports/SignalPort.hpp"
#include "sparta/ports/DataPort.hpp"
#include "sparta/events/EventSet.hpp"
#include "sparta/events/UniqueEvent.hpp"
#include "sparta/simulation/Unit.hpp"
#include "sparta/simulation/ParameterSet.hpp"
#include "sparta/simulation/TreeNode.hpp"
#include "sparta/collection/Collectable.hpp"
#include "sparta/events/StartupEvent.hpp"
#include "sparta/resources/Pipeline.hpp"
#include "sparta/resources/Buffer.hpp"
#include "sparta/resources/PriorityQueue.hpp"
#include "sparta/pairs/SpartaKeyPairs.hpp"
#include "sparta/simulation/State.hpp"
#include "sparta/utils/SpartaSharedPointer.hpp"
#include "sparta/utils/LogUtils.hpp"
#include "sparta/resources/Scoreboard.hpp"

#include "cache/TreePLRUReplacement.hpp"

#include "Inst.hpp"
#include "CoreTypes.hpp"
#include "FlushManager.hpp"
#include "CacheFuncModel.hpp"
#include "MemoryAccessInfo.hpp"
#include "LoadStoreInstInfo.hpp"
#include "MMU.hpp"
#include "DCache.hpp"

namespace olympia
{
    class LSU : public sparta::Unit
    {
    public:
        /*!
         * \class LSUParameterSet
         * \brief Parameters for LSU model
         */
        class LSUParameterSet : public sparta::ParameterSet
        {
        public:
            //! Constructor for LSUParameterSet
            LSUParameterSet(sparta::TreeNode* n):
                sparta::ParameterSet(n)
            {
            }

            // Parameters for ldst_inst_queue
            PARAMETER(uint32_t, ldst_inst_queue_size, 8, "LSU ldst inst queue size")
            PARAMETER(uint32_t, replay_buffer_size, ldst_inst_queue_size, "Replay buffer size")
            PARAMETER(uint32_t, replay_issue_delay, 3, "Replay Issue delay")
            // LSU microarchitecture parameters
            PARAMETER(bool, allow_speculative_load_exec, true, "Allow loads to proceed speculatively before all older store addresses are known")
            // Pipeline length
            PARAMETER(uint32_t, mmu_lookup_stage_length, 1, "Length of the mmu lookup stage")
            PARAMETER(uint32_t, cache_lookup_stage_length, 1, "Length of the cache lookup stage")
            PARAMETER(uint32_t, cache_read_stage_length, 1, "Length of the cache read stage")
        };

        /*!
         * \brief Constructor for LSU
         * \note  node parameter is the node that represent the LSU and
         *        p is the LSU parameter set
         */
        LSU(sparta::TreeNode* node, const LSUParameterSet* p);

        //! Destroy the LSU
        ~LSU();

        //! name of this resource.
        static const char name[];



        ////////////////////////////////////////////////////////////////////////////////
        // Type Name/Alias Declaration
        ////////////////////////////////////////////////////////////////////////////////

        using LoadStoreInstInfoPtr = sparta::SpartaSharedPointer<LoadStoreInstInfo>;
        using FlushCriteria = FlushManager::FlushingCriteria;

        using LoadStoreInstIterator = sparta::Buffer<LoadStoreInstInfoPtr>::const_iterator;
<<<<<<< HEAD
        // Keep record of instruction issue information
        class LoadStoreInstInfo
        {
        public:
            enum class IssuePriority : std::uint16_t
            {
                HIGHEST = 0,
                __FIRST = HIGHEST,
                CACHE_RELOAD,   // Receive mss ack, waiting for cache re-access
                CACHE_PENDING,  // Wait for another outstanding miss finish
                MMU_RELOAD,     // Receive for mss ack, waiting for mmu re-access
                MMU_PENDING,    // Wait for another outstanding miss finish
                NEW_DISP,       // Wait for new issue
                LOWEST,
                NUM_OF_PRIORITIES,
                __LAST = NUM_OF_PRIORITIES
            };

            enum class IssueState : std::uint32_t
            {
                READY = 0,          // Ready to be issued
                __FIRST = READY,
                ISSUED,         // On the flight somewhere inside Load/Store Pipe
                NOT_READY,      // Not ready to be issued
                NUM_STATES,
                __LAST = NUM_STATES
            };

            LoadStoreInstInfo() = delete;
            LoadStoreInstInfo(const MemoryAccessInfoPtr & info_ptr) :
                mem_access_info_ptr_(info_ptr),
                rank_(IssuePriority::LOWEST),
                state_(IssueState::NOT_READY){}

            // This Inst pointer will act as one of the two portals to the Inst class
            // and we will use this pointer to query values from functions of Inst class
            const InstPtr & getInstPtr() const {
                return mem_access_info_ptr_->getInstPtr();
            }

            // This MemoryAccessInfo pointer will act as one of the two portals to the MemoryAccesInfo class
            // and we will use this pointer to query values from functions of MemoryAccessInfo class
            const MemoryAccessInfoPtr & getMemoryAccessInfoPtr() const {
                return mem_access_info_ptr_;
            }

            // This is a function which will be added in the SPARTA_ADDPAIRs API.
            uint64_t getInstUniqueID() const {
                const MemoryAccessInfoPtr &mem_access_info_ptr = getMemoryAccessInfoPtr();
                return mem_access_info_ptr == nullptr ? 0 : mem_access_info_ptr->getInstUniqueID();
            }

            void setPriority(const IssuePriority & rank) {
                rank_.setValue(rank);
            }

            const IssuePriority & getPriority() const {
                return rank_.getEnumValue();
            }

            void setState(const IssueState & state) {
                state_.setValue(state);
             }

            const IssueState & getState() const {
                return state_.getEnumValue();
            }


            bool isReady() const { return (getState() == IssueState::READY); }

            bool isRetired() const { return getInstPtr()->getStatus() == Inst::Status::RETIRED; }

            bool winArb(const LoadStoreInstInfoPtr & that) const
            {
                if (that == nullptr) {
                    return true;
                }

                return (static_cast<uint32_t>(this->getPriority())
                    < static_cast<uint32_t>(that->getPriority()));
            }

            const LoadStoreInstIterator getIssueQueueIterator() const
            {
                return issue_queue_iterator_;
            }

            void setIssueQueueIterator(const LoadStoreInstIterator &iter){
                issue_queue_iterator_ = iter;
            }

            const LoadStoreInstIterator & getReplayQueueIterator() const
            {
                return replay_queue_iterator_;
            }

            void setReplayQueueIterator(const LoadStoreInstIterator & iter)
            {
                replay_queue_iterator_ = iter;
            }

            bool isInReadyQueue() const
            {
                return in_ready_queue_;
            }

            void setInReadyQueue(bool inReadyQueue)
            {
                in_ready_queue_ = inReadyQueue;
            }

            friend bool operator < (const LoadStoreInstInfoPtr &lhs, const LoadStoreInstInfoPtr &rhs) {
                return lhs->getInstUniqueID() < rhs->getInstUniqueID();
            }
          private:
            MemoryAccessInfoPtr mem_access_info_ptr_;
            sparta::State<IssuePriority> rank_;
            sparta::State<IssueState> state_;
            LoadStoreInstIterator issue_queue_iterator_;
            LoadStoreInstIterator replay_queue_iterator_;
            bool in_ready_queue_;
        };  // class LoadStoreInstInfo

        using LoadStoreInstInfoAllocator = sparta::SpartaSharedPointerAllocator<LoadStoreInstInfo>;

=======
>>>>>>> c643dd64
    private:

        using ScoreboardViews = std::array<std::unique_ptr<sparta::ScoreboardView>, core_types::N_REGFILES>;
        ScoreboardViews scoreboard_views_;
        ////////////////////////////////////////////////////////////////////////////////
        // Input Ports
        ////////////////////////////////////////////////////////////////////////////////
        sparta::DataInPort<InstQueue::value_type> in_lsu_insts_
            {&unit_port_set_, "in_lsu_insts", 1};

        sparta::DataInPort<InstPtr> in_rob_retire_ack_
            {&unit_port_set_, "in_rob_retire_ack", 1};

        sparta::DataInPort<FlushCriteria> in_reorder_flush_
            {&unit_port_set_, "in_reorder_flush", sparta::SchedulingPhase::Flush, 1};


        sparta::DataInPort<MemoryAccessInfoPtr> in_mmu_lookup_req_
                {&unit_port_set_, "in_mmu_lookup_req", 1};

        sparta::DataInPort<MemoryAccessInfoPtr> in_mmu_lookup_ack_
                {&unit_port_set_, "in_mmu_lookup_ack", 0};

        sparta::DataInPort<MemoryAccessInfoPtr> in_cache_lookup_req_
                {&unit_port_set_, "in_cache_lookup_req", 1};

        sparta::DataInPort<MemoryAccessInfoPtr> in_cache_lookup_ack_
                {&unit_port_set_, "in_cache_lookup_ack", 0};

        sparta::SignalInPort in_cache_free_req_
                {&unit_port_set_, "in_cache_free_req", 0};

        sparta::SignalInPort in_mmu_free_req_
                {&unit_port_set_, "in_mmu_free_req", 0};

        ////////////////////////////////////////////////////////////////////////////////
        // Output Ports
        ////////////////////////////////////////////////////////////////////////////////
        sparta::DataOutPort<uint32_t> out_lsu_credits_
            {&unit_port_set_, "out_lsu_credits"};

        sparta::DataOutPort<MemoryAccessInfoPtr> out_mmu_lookup_req_
            {&unit_port_set_, "out_mmu_lookup_req", 0};

        sparta::DataOutPort<MemoryAccessInfoPtr> out_cache_lookup_req_
                {&unit_port_set_, "out_cache_lookup_req", 0};

        ////////////////////////////////////////////////////////////////////////////////
        // Internal States
        ////////////////////////////////////////////////////////////////////////////////

        // Issue Queue
        using LoadStoreIssueQueue = sparta::Buffer<LoadStoreInstInfoPtr>;
        LoadStoreIssueQueue ldst_inst_queue_;
        const uint32_t ldst_inst_queue_size_;

        sparta::Buffer<LoadStoreInstInfoPtr> replay_buffer_;
        const uint32_t replay_buffer_size_;
        const uint32_t replay_issue_delay_;

        sparta::PriorityQueue<LoadStoreInstInfoPtr> ready_queue_;
        // MMU unit
        bool mmu_busy_ = false;
        bool mmu_pending_inst_flushed = false;


        // L1 Data Cache
        bool cache_busy_ = false;
        bool cache_pending_inst_flushed_ = false;

        sparta::collection::Collectable<bool> cache_busy_collectable_{
            getContainer(), "dcache_busy", &cache_busy_};

        // LSInstInfo allocator
        LoadStoreInstInfoAllocator & load_store_info_allocator_;

        // allocator for this object type
        MemoryAccessInfoAllocator & memory_access_allocator_;

        // NOTE:
        // Depending on which kind of cache (e.g. blocking vs. non-blocking) is being used
        // This single slot could potentially be extended to a cache pending miss queue

        const int address_calculation_stage_;
        const int mmu_lookup_stage_;
        const int cache_lookup_stage_;
        const int cache_read_stage_;
        const int complete_stage_;


        // Load/Store Pipeline
        using LoadStorePipeline = sparta::Pipeline<LoadStoreInstInfoPtr>;
        LoadStorePipeline ldst_pipeline_;

        // LSU Microarchitecture parameters
        const bool allow_speculative_load_exec_;

        ////////////////////////////////////////////////////////////////////////////////
        // Event Handlers
        ////////////////////////////////////////////////////////////////////////////////

        // Event to issue instruction
        sparta::UniqueEvent<> uev_issue_inst_{&unit_event_set_, "issue_inst",
                CREATE_SPARTA_HANDLER(LSU, issueInst_)};

        sparta::PayloadEvent<LoadStoreInstInfoPtr> uev_replay_ready_{&unit_event_set_, "replay_ready",
                CREATE_SPARTA_HANDLER_WITH_DATA(LSU, replayReady_, LoadStoreInstInfoPtr)};

        sparta::PayloadEvent<LoadStoreInstInfoPtr> uev_append_ready_{&unit_event_set_, "append_ready",
                CREATE_SPARTA_HANDLER_WITH_DATA(LSU, appendReady_, LoadStoreInstInfoPtr)};

        ////////////////////////////////////////////////////////////////////////////////
        // Callbacks
        ////////////////////////////////////////////////////////////////////////////////

        // Send initial credits (ldst_inst_queue_size_) to Dispatch Unit
        void sendInitialCredits_();

        // Setup Scoreboard Views
        void setupScoreboard_();

        // Receive new load/store Instruction from Dispatch Unit
        void getInstsFromDispatch_(const InstPtr &);

        // Callback from Scoreboard to inform Operand Readiness
        void handleOperandIssueCheck_(const InstPtr & inst_ptr);

        // Receive update from ROB whenever store instructions retire
        void getAckFromROB_(const InstPtr &);

        // Issue/Re-issue ready instructions in the issue queue
        void issueInst_();

        // Calculate memory load/store address
        void handleAddressCalculation_();
        // Handle MMU access request
        void handleMMULookupReq_();
        void handleMMUReadyReq_(const MemoryAccessInfoPtr &memory_access_info_ptr);
        void getAckFromMMU_(const MemoryAccessInfoPtr &updated_memory_access_info_ptr);

        // Handle cache access request
        void handleCacheLookupReq_();
        void handleCacheReadyReq_(const MemoryAccessInfoPtr &memory_access_info_ptr);
        void getAckFromCache_(const MemoryAccessInfoPtr &updated_memory_access_info_ptr);

        // Perform cache read
        void handleCacheRead_();
        // Retire load/store instruction
        void completeInst_();

        // Handle instruction flush in LSU
        void handleFlush_(const FlushCriteria &);

        // Instructions in the replay ready to issue
        void replayReady_(const LoadStoreInstInfoPtr &);

        // Mark instruction as not ready and schedule replay ready
        void updateInstReplayReady_(const LoadStoreInstInfoPtr &);

        // Instructions in the replay ready to issue
        void appendReady_(const LoadStoreInstInfoPtr &);

        ////////////////////////////////////////////////////////////////////////////////
        // Regular Function/Subroutine Call
        ////////////////////////////////////////////////////////////////////////////////

        LoadStoreInstInfoPtr createLoadStoreInst_(const InstPtr &inst_ptr);

        void allocateInstToIssueQueue_(const InstPtr &inst_ptr);

        bool allOlderStoresIssued_(const InstPtr &inst_ptr);

        void readyDependentLoads_(const LoadStoreInstInfoPtr &);

        bool instOperandReady_(const InstPtr &);

        void abortYoungerLoads_(const olympia::MemoryAccessInfoPtr & memory_access_info_ptr);

        // Remove instruction from pipeline which share the same address
        void dropInstFromPipeline_(const LoadStoreInstInfoPtr &);

        // Append new store instruction into replay queue
        void appendToReplayQueue_(const LoadStoreInstInfoPtr & inst_info_ptr);

        // Pop completed load/store instruction out of replay queue
        void removeInstFromReplayQueue_(const LoadStoreInstInfoPtr & inst_to_remove);
        void removeInstFromReplayQueue_(const InstPtr & inst_to_remove);

        void appendToReadyQueue_(const LoadStoreInstInfoPtr &);

        void appendToReadyQueue_(const InstPtr &);

        // Pop completed load/store instruction out of issue queue
        void popIssueQueue_(const LoadStoreInstInfoPtr &);

        // Arbitrate instruction issue from ldst_inst_queue
        const LoadStoreInstInfoPtr & arbitrateInstIssue_();

        // Check for ready to issue instructions
        bool isReadyToIssueInsts_() const;

        // Update issue priority after dispatch
        void updateIssuePriorityAfterNewDispatch_(const InstPtr &);

        // Update issue priority after TLB reload
        void updateIssuePriorityAfterTLBReload_(const MemoryAccessInfoPtr &,
                                                const bool = false);

        // Update issue priority after cache reload
        void updateIssuePriorityAfterCacheReload_(const MemoryAccessInfoPtr &,
                                                  const bool = false);

        // Update issue priority after store instruction retires
        void updateIssuePriorityAfterStoreInstRetire_(const InstPtr &);

            // Flush instruction issue queue
        template<typename Comp>
        void flushIssueQueue_(const Comp &);

        // Flush load/store pipeline
        template<typename Comp>
        void flushLSPipeline_(const Comp &);

        // Counters
        sparta::Counter lsu_insts_dispatched_{
            getStatisticSet(), "lsu_insts_dispatched",
            "Number of LSU instructions dispatched", sparta::Counter::COUNT_NORMAL
        };
        sparta::Counter stores_retired_{
            getStatisticSet(), "stores_retired",
            "Number of stores retired", sparta::Counter::COUNT_NORMAL
        };
        sparta::Counter lsu_insts_issued_{
            getStatisticSet(), "lsu_insts_issued",
            "Number of LSU instructions issued", sparta::Counter::COUNT_NORMAL
        };
        sparta::Counter replay_insts_{
<<<<<<< HEAD
            getStatisticSet(), "replay_insts",
=======
            getStatisticSet(), "replay_insts_",
>>>>>>> c643dd64
            "Number of Replay instructions issued", sparta::Counter::COUNT_NORMAL
        };
        sparta::Counter lsu_insts_completed_{
            getStatisticSet(), "lsu_insts_completed",
            "Number of LSU instructions completed", sparta::Counter::COUNT_NORMAL
        };
        sparta::Counter lsu_flushes_{
            getStatisticSet(), "lsu_flushes",
            "Number of instruction flushes at LSU", sparta::Counter::COUNT_NORMAL
        };

        sparta::Counter biu_reqs_{
            getStatisticSet(), "biu_reqs",
            "Number of BIU reqs", sparta::Counter::COUNT_NORMAL
        };


        // When simulation is ending (error or not), this function
        // will be called
        void onStartingTeardown_() override {}

        bool olderStoresExists_(const InstPtr & inst_ptr);

        friend class LSUTester;

    };

<<<<<<< HEAD

    inline std::ostream& operator<<(std::ostream& os,
        const olympia::LSU::LoadStoreInstInfo::IssuePriority& rank){
        switch(rank){
            case LSU::LoadStoreInstInfo::IssuePriority::HIGHEST:
                os << "(highest)";
                break;
            case LSU::LoadStoreInstInfo::IssuePriority::CACHE_RELOAD:
                os << "($_reload)";
                break;
            case LSU::LoadStoreInstInfo::IssuePriority::CACHE_PENDING:
                os << "($_pending)";
                break;
            case LSU::LoadStoreInstInfo::IssuePriority::MMU_RELOAD:
                os << "(mmu_reload)";
                break;
            case LSU::LoadStoreInstInfo::IssuePriority::MMU_PENDING:
                os << "(mmu_pending)";
                break;
            case LSU::LoadStoreInstInfo::IssuePriority::NEW_DISP:
                os << "(new_disp)";
                break;
            case LSU::LoadStoreInstInfo::IssuePriority::LOWEST:
                os << "(lowest)";
                break;
            case LSU::LoadStoreInstInfo::IssuePriority::NUM_OF_PRIORITIES:
                throw sparta::SpartaException("NUM_OF_PRIORITIES cannot be a valid enum state.");
        }
        return os;
    }

    inline std::ostream& operator<<(std::ostream& os,
        const olympia::LSU::LoadStoreInstInfo::IssueState& state){
        // Print instruction issue state
        switch(state){
            case LSU::LoadStoreInstInfo::IssueState::READY:
                os << "(ready)";
                break;
            case LSU::LoadStoreInstInfo::IssueState::ISSUED:
                os << "(issued)";
                break;
            case LSU::LoadStoreInstInfo::IssueState::NOT_READY:
                os << "(not_ready)";
                break;
            case LSU::LoadStoreInstInfo::IssueState::NUM_STATES:
                throw sparta::SpartaException("NUM_STATES cannot be a valid enum state.");
        }
        return os;
    }


    inline std::ostream & operator<<(std::ostream & os,
                                     const olympia::LSU::LoadStoreInstInfo & ls_info)
    {
        os << "lsinfo: "
           << "uid: "    << ls_info.getInstUniqueID()
           << " pri:"    << ls_info.getPriority()
           << " state: " << ls_info.getState();
        return os;
    }

    inline std::ostream & operator<<(std::ostream & os,
                                     const olympia::LSU::LoadStoreInstInfoPtr & ls_info)
    {
        os << *ls_info;
        return os;
    }

=======
>>>>>>> c643dd64
    class LSUTester;
} // namespace olympia<|MERGE_RESOLUTION|>--- conflicted
+++ resolved
@@ -84,135 +84,6 @@
         using FlushCriteria = FlushManager::FlushingCriteria;
 
         using LoadStoreInstIterator = sparta::Buffer<LoadStoreInstInfoPtr>::const_iterator;
-<<<<<<< HEAD
-        // Keep record of instruction issue information
-        class LoadStoreInstInfo
-        {
-        public:
-            enum class IssuePriority : std::uint16_t
-            {
-                HIGHEST = 0,
-                __FIRST = HIGHEST,
-                CACHE_RELOAD,   // Receive mss ack, waiting for cache re-access
-                CACHE_PENDING,  // Wait for another outstanding miss finish
-                MMU_RELOAD,     // Receive for mss ack, waiting for mmu re-access
-                MMU_PENDING,    // Wait for another outstanding miss finish
-                NEW_DISP,       // Wait for new issue
-                LOWEST,
-                NUM_OF_PRIORITIES,
-                __LAST = NUM_OF_PRIORITIES
-            };
-
-            enum class IssueState : std::uint32_t
-            {
-                READY = 0,          // Ready to be issued
-                __FIRST = READY,
-                ISSUED,         // On the flight somewhere inside Load/Store Pipe
-                NOT_READY,      // Not ready to be issued
-                NUM_STATES,
-                __LAST = NUM_STATES
-            };
-
-            LoadStoreInstInfo() = delete;
-            LoadStoreInstInfo(const MemoryAccessInfoPtr & info_ptr) :
-                mem_access_info_ptr_(info_ptr),
-                rank_(IssuePriority::LOWEST),
-                state_(IssueState::NOT_READY){}
-
-            // This Inst pointer will act as one of the two portals to the Inst class
-            // and we will use this pointer to query values from functions of Inst class
-            const InstPtr & getInstPtr() const {
-                return mem_access_info_ptr_->getInstPtr();
-            }
-
-            // This MemoryAccessInfo pointer will act as one of the two portals to the MemoryAccesInfo class
-            // and we will use this pointer to query values from functions of MemoryAccessInfo class
-            const MemoryAccessInfoPtr & getMemoryAccessInfoPtr() const {
-                return mem_access_info_ptr_;
-            }
-
-            // This is a function which will be added in the SPARTA_ADDPAIRs API.
-            uint64_t getInstUniqueID() const {
-                const MemoryAccessInfoPtr &mem_access_info_ptr = getMemoryAccessInfoPtr();
-                return mem_access_info_ptr == nullptr ? 0 : mem_access_info_ptr->getInstUniqueID();
-            }
-
-            void setPriority(const IssuePriority & rank) {
-                rank_.setValue(rank);
-            }
-
-            const IssuePriority & getPriority() const {
-                return rank_.getEnumValue();
-            }
-
-            void setState(const IssueState & state) {
-                state_.setValue(state);
-             }
-
-            const IssueState & getState() const {
-                return state_.getEnumValue();
-            }
-
-
-            bool isReady() const { return (getState() == IssueState::READY); }
-
-            bool isRetired() const { return getInstPtr()->getStatus() == Inst::Status::RETIRED; }
-
-            bool winArb(const LoadStoreInstInfoPtr & that) const
-            {
-                if (that == nullptr) {
-                    return true;
-                }
-
-                return (static_cast<uint32_t>(this->getPriority())
-                    < static_cast<uint32_t>(that->getPriority()));
-            }
-
-            const LoadStoreInstIterator getIssueQueueIterator() const
-            {
-                return issue_queue_iterator_;
-            }
-
-            void setIssueQueueIterator(const LoadStoreInstIterator &iter){
-                issue_queue_iterator_ = iter;
-            }
-
-            const LoadStoreInstIterator & getReplayQueueIterator() const
-            {
-                return replay_queue_iterator_;
-            }
-
-            void setReplayQueueIterator(const LoadStoreInstIterator & iter)
-            {
-                replay_queue_iterator_ = iter;
-            }
-
-            bool isInReadyQueue() const
-            {
-                return in_ready_queue_;
-            }
-
-            void setInReadyQueue(bool inReadyQueue)
-            {
-                in_ready_queue_ = inReadyQueue;
-            }
-
-            friend bool operator < (const LoadStoreInstInfoPtr &lhs, const LoadStoreInstInfoPtr &rhs) {
-                return lhs->getInstUniqueID() < rhs->getInstUniqueID();
-            }
-          private:
-            MemoryAccessInfoPtr mem_access_info_ptr_;
-            sparta::State<IssuePriority> rank_;
-            sparta::State<IssueState> state_;
-            LoadStoreInstIterator issue_queue_iterator_;
-            LoadStoreInstIterator replay_queue_iterator_;
-            bool in_ready_queue_;
-        };  // class LoadStoreInstInfo
-
-        using LoadStoreInstInfoAllocator = sparta::SpartaSharedPointerAllocator<LoadStoreInstInfo>;
-
-=======
->>>>>>> c643dd64
     private:
 
         using ScoreboardViews = std::array<std::unique_ptr<sparta::ScoreboardView>, core_types::N_REGFILES>;
@@ -450,11 +321,7 @@
             "Number of LSU instructions issued", sparta::Counter::COUNT_NORMAL
         };
         sparta::Counter replay_insts_{
-<<<<<<< HEAD
-            getStatisticSet(), "replay_insts",
-=======
             getStatisticSet(), "replay_insts_",
->>>>>>> c643dd64
             "Number of Replay instructions issued", sparta::Counter::COUNT_NORMAL
         };
         sparta::Counter lsu_insts_completed_{
@@ -482,76 +349,5 @@
 
     };
 
-<<<<<<< HEAD
-
-    inline std::ostream& operator<<(std::ostream& os,
-        const olympia::LSU::LoadStoreInstInfo::IssuePriority& rank){
-        switch(rank){
-            case LSU::LoadStoreInstInfo::IssuePriority::HIGHEST:
-                os << "(highest)";
-                break;
-            case LSU::LoadStoreInstInfo::IssuePriority::CACHE_RELOAD:
-                os << "($_reload)";
-                break;
-            case LSU::LoadStoreInstInfo::IssuePriority::CACHE_PENDING:
-                os << "($_pending)";
-                break;
-            case LSU::LoadStoreInstInfo::IssuePriority::MMU_RELOAD:
-                os << "(mmu_reload)";
-                break;
-            case LSU::LoadStoreInstInfo::IssuePriority::MMU_PENDING:
-                os << "(mmu_pending)";
-                break;
-            case LSU::LoadStoreInstInfo::IssuePriority::NEW_DISP:
-                os << "(new_disp)";
-                break;
-            case LSU::LoadStoreInstInfo::IssuePriority::LOWEST:
-                os << "(lowest)";
-                break;
-            case LSU::LoadStoreInstInfo::IssuePriority::NUM_OF_PRIORITIES:
-                throw sparta::SpartaException("NUM_OF_PRIORITIES cannot be a valid enum state.");
-        }
-        return os;
-    }
-
-    inline std::ostream& operator<<(std::ostream& os,
-        const olympia::LSU::LoadStoreInstInfo::IssueState& state){
-        // Print instruction issue state
-        switch(state){
-            case LSU::LoadStoreInstInfo::IssueState::READY:
-                os << "(ready)";
-                break;
-            case LSU::LoadStoreInstInfo::IssueState::ISSUED:
-                os << "(issued)";
-                break;
-            case LSU::LoadStoreInstInfo::IssueState::NOT_READY:
-                os << "(not_ready)";
-                break;
-            case LSU::LoadStoreInstInfo::IssueState::NUM_STATES:
-                throw sparta::SpartaException("NUM_STATES cannot be a valid enum state.");
-        }
-        return os;
-    }
-
-
-    inline std::ostream & operator<<(std::ostream & os,
-                                     const olympia::LSU::LoadStoreInstInfo & ls_info)
-    {
-        os << "lsinfo: "
-           << "uid: "    << ls_info.getInstUniqueID()
-           << " pri:"    << ls_info.getPriority()
-           << " state: " << ls_info.getState();
-        return os;
-    }
-
-    inline std::ostream & operator<<(std::ostream & os,
-                                     const olympia::LSU::LoadStoreInstInfoPtr & ls_info)
-    {
-        os << *ls_info;
-        return os;
-    }
-
-=======
->>>>>>> c643dd64
     class LSUTester;
 } // namespace olympia
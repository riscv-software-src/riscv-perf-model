--- conflicted
+++ resolved
@@ -307,17 +307,6 @@
     void DCache::receiveMemReqFromLSU_(const MemoryAccessInfoPtr & memory_access_info_ptr)
     {
         ILOG("Received memory access request from LSU " << memory_access_info_ptr);
-<<<<<<< HEAD
-        if(memory_access_info_ptr->getInstPtr()->isVector())
-        {
-            out_vlsu_lookup_ack_.send(memory_access_info_ptr);
-        }
-        else
-        {
-            out_lsu_lookup_ack_.send(memory_access_info_ptr);
-        }
-=======
->>>>>>> 8f9e442a
         in_l2_cache_resp_receive_event_.schedule();
         lsu_mem_access_info_ = memory_access_info_ptr;
     }

--- conflicted
+++ resolved
@@ -145,7 +145,6 @@
         ILOG("Completing inst: " << ex_inst);
 
         // set scoreboard
-<<<<<<< HEAD
         if(SPARTA_EXPECT_FALSE(ex_inst->getPipe() == InstArchInfo::TargetPipe::I2F)) {
             sparta_assert(reg_file_ == core_types::RegFile::RF_INTEGER,
                           "Got an I2F instruction in an ExecutionPipe that does not source the integer RF");
@@ -155,14 +154,6 @@
         else {
             const auto & dest_bits = ex_inst->getDestRegisterBitMask(reg_file_);
             scoreboard_views_[reg_file_]->setReady(dest_bits);
-=======
-        const auto & dests = ex_inst->getDestOpInfoList();
-        if(dests.size() > 0){
-            sparta_assert(dests.size() == 1); // we should only have one destination
-            core_types::RegFile reg_file_complete = olympia::coreutils::determineRegisterFile(dests[0]);
-            const auto & dest_bits = ex_inst->getDestRegisterBitMask(reg_file_complete);
-            scoreboard_views_[reg_file_complete]->setReady(dest_bits);
->>>>>>> 49b0b2b0
         }
 
         // We're not busy anymore

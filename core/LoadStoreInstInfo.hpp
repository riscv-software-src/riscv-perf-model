#pragma once

#include "MemoryAccessInfo.hpp"

#include "sparta/simulation/State.hpp"
#include "sparta/pairs/SpartaKeyPairs.hpp"

#include <cinttypes>
#include <string>

namespace olympia
{
    // Forward declaration of the Pair Definition class is must as we
    // are friending it.
    class LoadStoreInstInfoPair;

    class LoadStoreInstInfo
    {
      public:
        enum class IssuePriority : std::uint16_t
        {
            HIGHEST = 0,
            __FIRST = HIGHEST,
            CACHE_RELOAD,  // Receive mss ack, waiting for cache re-access
            CACHE_PENDING, // Wait for another outstanding miss finish
            MMU_RELOAD,    // Receive for mss ack, waiting for mmu re-access
            MMU_PENDING,   // Wait for another outstanding miss finish
            NEW_DISP,      // Wait for new issue
            LOWEST,
            NUM_OF_PRIORITIES,
            __LAST = NUM_OF_PRIORITIES
        };

        enum class IssueState : std::uint32_t
        {
            READY = 0, // Ready to be issued
            __FIRST = READY,
            ISSUED,    // On the flight somewhere inside Load/Store Pipe
            NOT_READY, // Not ready to be issued
            NUM_STATES,
            __LAST = NUM_STATES
        };

        // The modeler needs to alias a type called
        // "SpartaPairDefinitionType" to the Pair Definition class of
        // itself
        using SpartaPairDefinitionType = LoadStoreInstInfoPair;

        LoadStoreInstInfo() = delete;

        LoadStoreInstInfo(const MemoryAccessInfoPtr & info_ptr) :
            mem_access_info_ptr_(info_ptr),
            rank_(IssuePriority::LOWEST),
            state_(IssueState::NOT_READY)
        {
        }

        // This Inst pointer will act as one of the two portals to the Inst class
        // and we will use this pointer to query values from functions of Inst class
        const InstPtr & getInstPtr() const { return mem_access_info_ptr_->getInstPtr(); }

        // This MemoryAccessInfo pointer will act as one of the two portals to the MemoryAccesInfo
        // class and we will use this pointer to query values from functions of MemoryAccessInfo
        // class
        const MemoryAccessInfoPtr & getMemoryAccessInfoPtr() const { return mem_access_info_ptr_; }

        // This is a function which will be added in the SPARTA_ADDPAIRs API.
        uint64_t getInstUniqueID() const
        {
            const MemoryAccessInfoPtr & mem_access_info_ptr = getMemoryAccessInfoPtr();
            return mem_access_info_ptr == nullptr ? 0 : mem_access_info_ptr->getInstUniqueID();
        }

        // This is a function which will be added in the SPARTA_ADDPAIRs API.
        uint64_t getInstUOpID() const
        {
            const MemoryAccessInfoPtr & mem_access_info_ptr = getMemoryAccessInfoPtr();
            return mem_access_info_ptr == nullptr ? 0 : mem_access_info_ptr->getInstUOpID();
        }

        // Get the mnemonic of the instruction this load/store is
        // associated.  Will return <unassoc> if not associated
        std::string getMnemonic() const
        {
            return (mem_access_info_ptr_ != nullptr ? mem_access_info_ptr_->getMnemonic()
                                                    : "<unassoc>");
        }

        void setPriority(const IssuePriority & rank) { rank_.setValue(rank); }

        const IssuePriority & getPriority() const { return rank_.getEnumValue(); }

        void setState(const IssueState & state) { state_.setValue(state); }

        const IssueState & getState() const { return state_.getEnumValue(); }

        bool isReady() const { return (getState() == IssueState::READY); }

        bool isRetired() const { return getInstPtr()->getStatus() == Inst::Status::RETIRED; }

        bool winArb(const LoadStoreInstInfoPtr & that) const
        {
            if (that == nullptr)
            {
                return true;
            }

            return (static_cast<uint32_t>(this->getPriority())
                    < static_cast<uint32_t>(that->getPriority()));
        }

        const LoadStoreInstIterator getIssueQueueIterator() const
        {
            return mem_access_info_ptr_->getIssueQueueIterator();
        }

        void setIssueQueueIterator(const LoadStoreInstIterator & iter)
        {
            mem_access_info_ptr_->setIssueQueueIterator(iter);
        }

        const LoadStoreInstIterator & getReplayQueueIterator() const
        {
            return mem_access_info_ptr_->getReplayQueueIterator();
        }

        void setReplayQueueIterator(const LoadStoreInstIterator & iter)
        {
            mem_access_info_ptr_->setReplayQueueIterator(iter);
        }

        bool isInReadyQueue() const { return in_ready_queue_; }

        void setInReadyQueue(bool inReadyQueue) { in_ready_queue_ = inReadyQueue; }

        friend bool operator<(const LoadStoreInstInfoPtr & lhs, const LoadStoreInstInfoPtr & rhs)
        {
            if (lhs->getInstUniqueID() == rhs->getInstUniqueID())
            {
                // if UID is the same, check Uops for vector
                return lhs->getInstUOpID() < rhs->getInstUOpID();
            }
            else
            {
                return lhs->getInstUniqueID() < rhs->getInstUniqueID();
            }
        }

      private:
        MemoryAccessInfoPtr mem_access_info_ptr_;
        sparta::State<IssuePriority> rank_;
        sparta::State<IssueState> state_;
        bool in_ready_queue_;
    }; // class LoadStoreInstInfo

    using LoadStoreInstInfoAllocator = sparta::SpartaSharedPointerAllocator<LoadStoreInstInfo>;

    inline std::ostream & operator<<(std::ostream & os,
                                     const olympia::LoadStoreInstInfo::IssuePriority & rank)
    {
        switch (rank)
        {
        case LoadStoreInstInfo::IssuePriority::HIGHEST:
            os << "HIGHEST";
            break;
        case LoadStoreInstInfo::IssuePriority::CACHE_RELOAD:
            os << "$RELOAD";
            break;
        case LoadStoreInstInfo::IssuePriority::CACHE_PENDING:
            os << "$PENDING";
            break;
        case LoadStoreInstInfo::IssuePriority::MMU_RELOAD:
            os << "MMU_RELOAD";
            break;
        case LoadStoreInstInfo::IssuePriority::MMU_PENDING:
            os << "MMU_PENDING";
            break;
        case LoadStoreInstInfo::IssuePriority::NEW_DISP:
            os << "NEW_DISP";
            break;
        case LoadStoreInstInfo::IssuePriority::LOWEST:
            os << "LOWEST";
            break;
        case LoadStoreInstInfo::IssuePriority::NUM_OF_PRIORITIES:
            throw sparta::SpartaException("NUM_OF_PRIORITIES cannot be a valid enum state.");
        }
        return os;
    }

    inline std::ostream & operator<<(std::ostream & os,
                                     const olympia::LoadStoreInstInfo::IssueState & state)
    {
        // Print instruction issue state
        switch (state)
        {
        case LoadStoreInstInfo::IssueState::READY:
            os << "READY";
            break;
        case LoadStoreInstInfo::IssueState::ISSUED:
            os << "ISSUED";
            break;
        case LoadStoreInstInfo::IssueState::NOT_READY:
            os << "NOT_READY";
            break;
        case LoadStoreInstInfo::IssueState::NUM_STATES:
            throw sparta::SpartaException("NUM_STATES cannot be a valid enum state.");
        }
        return os;
    }

    inline std::ostream & operator<<(std::ostream & os, const olympia::LoadStoreInstInfo & ls_info)
    {
<<<<<<< HEAD
        os << "lsinfo["
           << "uid: " << ls_info.getInstUniqueID() << " uopid: " << ls_info.getInstUOpID()
           << " pri:" << ls_info.getPriority() << " state: " << ls_info.getState() << "]";
=======
        os << "lsinfo: "
           << "uid:" << ls_info.getInstUniqueID() << " pri:" << ls_info.getPriority()
           << " state:" << ls_info.getState();
>>>>>>> 8f9e442a
        return os;
    }

    inline std::ostream & operator<<(std::ostream & os,
                                     const olympia::LoadStoreInstInfoPtr & ls_info)
    {
        os << *ls_info;
        return os;
    }

    /*!
     * \class LoadStoreInstInfoPair
     * \brief Pair Definition class of the LoadStoreInstInfo for pipeout collection
     *
     * This is the definition of the PairDefinition class of LoadStoreInstInfo.
     * It's mostly used for pipeline collection (-z option).  This
     * PairDefinition class could be named anything but it needs to
     * inherit publicly from sparta::PairDefinition templatized on the
     * actual class LoadStoreInstInfo.
     */
    class LoadStoreInstInfoPair : public sparta::PairDefinition<LoadStoreInstInfo>
    {
      public:
        // The SPARTA_ADDPAIRs APIs must be called during the construction of the PairDefinition
        // class
        LoadStoreInstInfoPair() : sparta::PairDefinition<LoadStoreInstInfo>()
        {
            SPARTA_INVOKE_PAIRS(LoadStoreInstInfo);
        }
        SPARTA_REGISTER_PAIRS(
            SPARTA_ADDPAIR("DID",
                           &LoadStoreInstInfo::getInstUniqueID), // Used by Argos to color code
            SPARTA_ADDPAIR("uid", &LoadStoreInstInfo::getInstUniqueID),
            SPARTA_ADDPAIR("mnemonic", &LoadStoreInstInfo::getMnemonic),
            SPARTA_ADDPAIR("pri:", &LoadStoreInstInfo::getPriority),
            SPARTA_ADDPAIR("state", &LoadStoreInstInfo::getState))
    };

} // namespace olympia<|MERGE_RESOLUTION|>--- conflicted
+++ resolved
@@ -210,15 +210,10 @@
 
     inline std::ostream & operator<<(std::ostream & os, const olympia::LoadStoreInstInfo & ls_info)
     {
-<<<<<<< HEAD
         os << "lsinfo["
            << "uid: " << ls_info.getInstUniqueID() << " uopid: " << ls_info.getInstUOpID()
-           << " pri:" << ls_info.getPriority() << " state: " << ls_info.getState() << "]";
-=======
-        os << "lsinfo: "
-           << "uid:" << ls_info.getInstUniqueID() << " pri:" << ls_info.getPriority()
-           << " state:" << ls_info.getState();
->>>>>>> 8f9e442a
+           << " pri:" << ls_info.getPriority()
+           << " state: " << ls_info.getState() << "]";
         return os;
     }
 

// <CoreTypes.hpp> -*- C++ -*-

#pragma once

#include "sparta/resources/Scoreboard.hpp"

namespace olympia
{
<<<<<<< HEAD
    using RegisterBitMask = sparta::Scoreboard::RegisterBitMask;

    //! Register file types
    enum RegFile : uint8_t {
        RF_INTEGER,
        RF_FLOAT,
        RF_INVALID,
        N_REGFILES = RF_INVALID
    };

    static inline const char * const regfile_names[] = {
        "integer",
        "float"
    };

    namespace message_categories {
        const std::string INFO = "info";
        // More can be added here, with any identifier...
    }

    inline std::ostream & operator<<(std::ostream & os, const RegFile & rf)
    {
        sparta_assert(rf < RegFile::RF_INVALID,
                     "RF index off into the weeds " << rf);
        os << regfile_names[rf];
        return os;
    }
=======
    //! Instruction Queue
    typedef sparta::Queue<InstPtr> InstQueue;
>>>>>>> bfa49bda
}<|MERGE_RESOLUTION|>--- conflicted
+++ resolved
@@ -6,7 +6,6 @@
 
 namespace olympia
 {
-<<<<<<< HEAD
     using RegisterBitMask = sparta::Scoreboard::RegisterBitMask;
 
     //! Register file types
@@ -34,8 +33,4 @@
         os << regfile_names[rf];
         return os;
     }
-=======
-    //! Instruction Queue
-    typedef sparta::Queue<InstPtr> InstQueue;
->>>>>>> bfa49bda
 }
--- conflicted
+++ resolved
@@ -184,17 +184,6 @@
             if (inst_ptr->isStoreInst()) {
                 const auto rf = inst_ptr->getRenameData().getDataReg().rf;
                 const auto &data_bits = inst_ptr->getDataRegisterBitMask(rf);
-<<<<<<< HEAD
-
-                if (!scoreboard_views_[rf]->isSet(data_bits)) {
-                    all_ready = false;
-                    scoreboard_views_[rf]->registerReadyCallback(data_bits, inst_ptr->getUniqueID(),
-                                                                 [this, inst_ptr](const sparta::Scoreboard::RegisterBitMask &)
-                                                                 { this->handleOperandIssueCheck_(inst_ptr);
-                                                                 });
-                    ILOG("Instruction NOT ready: " << inst_ptr << " Data Bits needed:" << sparta::printBitSet(data_bits));
-=======
-                
                 // if x0 is a data operand, we don't need to check scoreboard
                 if (!inst_ptr->getRenameData().getDataReg().is_x0){
                     if (!scoreboard_views_[rf]->isSet(data_bits)) {
@@ -202,11 +191,10 @@
                         scoreboard_views_[rf]->registerReadyCallback(data_bits, inst_ptr->getUniqueID(),
                                                                     [this, inst_ptr](const sparta::Scoreboard::RegisterBitMask &)
                                                                     {
-                                                                        this->getInstsFromDispatch_(inst_ptr);
+                                                                        this->handleOperandIssueCheck_(inst_ptr);
                                                                     });
                         ILOG("Instruction NOT ready: " << inst_ptr << " Bits needed:" << sparta::printBitSet(data_bits));
                     }
->>>>>>> e5afd335
                 }
             }else if (false == allow_speculative_load_exec_){ // Its a load
                 // Load instruction is ready is when both address and older stores addresses are known

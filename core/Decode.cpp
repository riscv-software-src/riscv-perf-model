--- conflicted
+++ resolved
@@ -66,13 +66,9 @@
         sparta::StartupEvent(node, CREATE_SPARTA_HANDLER(Decode, sendInitialCredits_));
     }
 
-<<<<<<< HEAD
     uint32_t Decode::getNumVecUopsRemaining() const
     {
         return vector_enabled_ ? vec_uop_gen_->getNumUopsRemaining() : 0;
-=======
-        VectorConfig_.setVCSRs(p->init_vl, p->init_sew, p->init_lmul, p->init_vta);
->>>>>>> 5ab2f6b1
     }
 
     // Send fetch the initial credit count
@@ -106,12 +102,12 @@
     void Decode::receiveUopQueueCredits_(const uint32_t & credits)
     {
         uop_queue_credits_ += credits;
-        if (fetch_queue_.size() + uop_queue_.size() > 0)
+        if (fetch_queue_.size() > 0)
         {
             ev_decode_insts_event_.schedule(sparta::Clock::Cycle(0));
         }
 
-        ILOG("Received credits: " << credits << " " << uop_queue_credits_in_);
+        ILOG("Received credits: " << uop_queue_credits_in_);
     }
 
     // Called when the fetch buffer was appended by Fetch.  If decode
@@ -133,17 +129,12 @@
 
     void Decode::updateVectorConfig_(const InstPtr & inst)
     {
-<<<<<<< HEAD
         vector_config_ = inst->getVectorConfig();
-=======
-        VectorConfig_.setVCSRs(inst->getVL(), inst->getSEW(), inst->getLMUL(), inst->getVTA());
->>>>>>> 5ab2f6b1
 
         // If rs1 is x0 and rd is x0 then the vl is unchanged (assuming it is legal)
         const uint64_t uid = inst->getOpCodeInfo()->getInstructionUniqueID();
         if ((uid == MAVIS_UID_VSETVLI) && inst->hasZeroRegSource())
         {
-<<<<<<< HEAD
             const uint32_t new_vl = \
                 inst->hasZeroRegDest() ? std::min(vector_config_->getVL(), vector_config_->getVLMAX())
                                        : vector_config_->getVLMAX();
@@ -151,25 +142,6 @@
         }
 
         ILOG("Processing vset{i}vl{i} instruction: " << inst << " " << vector_config_);
-=======
-            // If rs1 is x0 and rd is x0 then the vl is unchanged (assuming it is legal)
-            VectorConfig_.vl = inst->hasZeroRegDest() ? std::min(VectorConfig_.vl, VectorConfig_.vlmax)
-                                               : VectorConfig_.vlmax;
-        }
-
-        ILOG("Processing vset{i}vl{i} instruction: " << inst);
-        ILOG("  LMUL: " << VectorConfig_.lmul);
-        ILOG("   SEW: " << VectorConfig_.sew);
-        ILOG("   VTA: " << VectorConfig_.vta);
-        ILOG(" VLMAX: " << VectorConfig_.vlmax);
-        ILOG("    VL: " << VectorConfig_.vl);
-
-        // Check validity of vector config
-        sparta_assert(VectorConfig_.lmul <= 8,
-            "LMUL (" << VectorConfig_.lmul << ") cannot be greater than " << 8);
-        sparta_assert(VectorConfig_.vl <= VectorConfig_.vlmax,
-            "VL (" << VectorConfig_.vl << ") cannot be greater than VLMAX ("<< VectorConfig_.vlmax << ")");
->>>>>>> 5ab2f6b1
     }
 
     // process vset settings being forward from execution pipe
@@ -191,7 +163,7 @@
     void Decode::handleFlush_(const FlushManager::FlushingCriteria & criteria)
     {
         ILOG("Got a flush call for " << criteria);
-        fetch_queue_credits_outp_.send(fetch_queue_.size() + uop_queue_.size());
+        fetch_queue_credits_outp_.send(fetch_queue_.size());
         fetch_queue_.clear();
 
         // Reset the vector uop generator
@@ -265,11 +237,7 @@
                     if (!inst->isVset() && inst->isVector())
                     {
                         // set LMUL, VSET, VL, VTA for any other vector instructions
-<<<<<<< HEAD
                         inst->setVectorConfig(vector_config_);
-=======
-                        inst->setVectorConfigVCSRs(&VectorConfig_);
->>>>>>> 5ab2f6b1
                     }
                 }
 
@@ -282,32 +250,10 @@
                 {
                     ILOG("Vector uop gen: " << inst);
                     vec_uop_gen_->setInst(inst);
-<<<<<<< HEAD
 
                     const InstPtr uop = vec_uop_gen_->generateUop();
                     insts->emplace_back(uop);
                     uop->setStatus(Inst::Status::DECODED);
-=======
-                    
-                    // Even if LMUL == 1, we need the vector uop generator to create a uop for us
-                    // because some generators will add additional sources and destinations to the
-                    // instruction (e.g. widening, multiply-add, slides).
-                    while(vec_uop_gen_->getNumUopsRemaining() >= 1)
-                    {
-                        const InstPtr uop = vec_uop_gen_->generateUop();
-                        if (insts->size() < num_to_decode)
-                        {
-                            insts->emplace_back(uop);
-                            uop->setStatus(Inst::Status::DECODED);
-                        }
-                        else
-                        {
-                            ILOG("Not enough decode credits to process UOp, "
-                                 "appending to the uop queue: " << uop);
-                            uop_queue_.push(uop);
-                        }
-                    }
->>>>>>> 5ab2f6b1
                 }
                 else
                 {
@@ -364,14 +310,6 @@
         // uint32_t unfusedInstsSize = insts->size();
 
         // Decrement internal Uop Queue credits
-<<<<<<< HEAD
-=======
-        ILOG(uop_queue_credits_)
-        ILOG(num_to_decode)
-        ILOG(insts->size())
-        sparta_assert(uop_queue_credits_ >= insts->size(),
-            "Attempt to decrement d0q credits below what is available");
->>>>>>> 5ab2f6b1
         uop_queue_credits_ -= insts->size();
 
         // Send credits back to Fetch to get more instructions

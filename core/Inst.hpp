--- conflicted
+++ resolved
@@ -288,13 +288,10 @@
         const bool is_condbranch_;
         const bool is_call_;
         const bool is_return_;
-<<<<<<< HEAD
         bool is_cof_ = false;  // Is change of flow
-=======
 
         // Did this instruction mispredict?
         bool is_mispredicted_ = false;
->>>>>>> 6f2cbb77
         bool is_taken_branch_ = false;
         bool last_in_fetch_block_ = false; // This is the last instruction in the fetch block
         sparta::Scheduleable* ev_retire_ = nullptr;

// <InstArchInfo.cpp> -*- C++ -*-

#include "InstArchInfo.hpp"
#include "mavis/DecoderTypes.h"

namespace olympia
{
    const InstArchInfo::TargetPipeMap InstArchInfo::execution_pipe_map = {
        {"br",   InstArchInfo::TargetPipe::BR},
        {"cmov", InstArchInfo::TargetPipe::CMOV},
        {"div",   InstArchInfo::TargetPipe::DIV},
        {"faddsub", InstArchInfo::TargetPipe::FADDSUB},
        {"float",   InstArchInfo::TargetPipe::FLOAT},
<<<<<<< HEAD
        {"fmac", InstArchInfo::TargetPipe::FMAC},
        {"i2f",   InstArchInfo::TargetPipe::I2F},
        {"f2i", InstArchInfo::TargetPipe::F2I},
        {"int",   InstArchInfo::TargetPipe::INT},
        {"lsu", InstArchInfo::TargetPipe::LSU},
        {"mul",   InstArchInfo::TargetPipe::MUL},
        {"vint", InstArchInfo::TargetPipe::VINT},
=======
        {"fmac",    InstArchInfo::TargetPipe::FMAC},
        {"i2f",     InstArchInfo::TargetPipe::I2F},
        {"f2i",     InstArchInfo::TargetPipe::F2I},
        {"int",     InstArchInfo::TargetPipe::INT},
        {"lsu",     InstArchInfo::TargetPipe::LSU},
        {"mul",     InstArchInfo::TargetPipe::MUL},
        {"vint",    InstArchInfo::TargetPipe::VINT},
        {"vfixed",  InstArchInfo::TargetPipe::VFIXED},
>>>>>>> 8f9e442a
        {"vmask",   InstArchInfo::TargetPipe::VMASK},
        {"vset",   InstArchInfo::TargetPipe::VSET},
        {"vmul", InstArchInfo::TargetPipe::VMUL},
        {"vlsu", InstArchInfo::TargetPipe::VLSU},
        {"vdiv",   InstArchInfo::TargetPipe::VDIV},
        {"sys", InstArchInfo::TargetPipe::SYS},
        {"?",       InstArchInfo::TargetPipe::UNKNOWN}
    };

    const InstArchInfo::TargetPipeStringMap InstArchInfo::execution_pipe_string_map = {
        {InstArchInfo::TargetPipe::BR,      "BR"},
        {InstArchInfo::TargetPipe::CMOV,    "CMOV"},
        {InstArchInfo::TargetPipe::DIV,     "DIV"},
        {InstArchInfo::TargetPipe::FADDSUB, "FADDSUB"},
        {InstArchInfo::TargetPipe::FLOAT,   "FLOAT"},
        {InstArchInfo::TargetPipe::FMAC,    "FMAC"},
        {InstArchInfo::TargetPipe::I2F,     "I2F"},
        {InstArchInfo::TargetPipe::F2I,     "F2I"},
        {InstArchInfo::TargetPipe::INT,     "INT"},
        {InstArchInfo::TargetPipe::LSU,     "LSU"},
        {InstArchInfo::TargetPipe::VLSU,    "VLSU"},
        {InstArchInfo::TargetPipe::MUL,     "MUL"},
        {InstArchInfo::TargetPipe::VINT,    "VINT"},
        {InstArchInfo::TargetPipe::VFIXED,  "VFIXED"},
        {InstArchInfo::TargetPipe::VMASK,   "VMASK"},
        {InstArchInfo::TargetPipe::VSET,    "VSET"},
        {InstArchInfo::TargetPipe::VMUL,    "VMUL"},
        {InstArchInfo::TargetPipe::VDIV,    "VDIV"},
        {InstArchInfo::TargetPipe::SYS,     "SYS"},
        {InstArchInfo::TargetPipe::UNKNOWN, "?"}
    };

    const InstArchInfo::UopGenMap InstArchInfo::uop_gen_type_map = {
        {"ARITH",               InstArchInfo::UopGenType::ARITH},
        {"ARITH_SINGLE_DEST",   InstArchInfo::UopGenType::ARITH_SINGLE_DEST},
        {"ARITH_WIDE_DEST",     InstArchInfo::UopGenType::ARITH_WIDE_DEST},
        {"ARITH_MAC",           InstArchInfo::UopGenType::ARITH_MAC},
        {"ARITH_MAC_WIDE_DEST", InstArchInfo::UopGenType::ARITH_MAC_WIDE_DEST},
        {"NONE",                InstArchInfo::UopGenType::NONE}
    };

    void InstArchInfo::update(const nlohmann::json & jobj)
    {
        if (jobj.find("pipe") != jobj.end())
        {
            auto pipe_name = jobj["pipe"].get<std::string>();
            const auto itr = execution_pipe_map.find(pipe_name);
            sparta_assert(itr != execution_pipe_map.end(),
                          "Unknown pipe target: " << pipe_name << " for inst: "
                                                  << jobj["mnemonic"].get<std::string>());
            tgt_pipe_ = itr->second;
        }

        if (jobj.find("latency") != jobj.end())
        {
            execute_time_ = jobj["latency"].get<uint32_t>();
        }

        if (jobj.find("uop_gen") != jobj.end())
        {
            auto uop_gen_name = jobj["uop_gen"].get<std::string>();
            const auto itr = uop_gen_type_map.find(uop_gen_name);
            sparta_assert(itr != uop_gen_type_map.end(),
                "Unknown uop gen: " << uop_gen_name << " for inst: "
                                    << jobj["mnemonic"].get<std::string>());
            uop_gen_ = itr->second;
        }

        is_load_store_ = (tgt_pipe_ == TargetPipe::LSU || tgt_pipe_ == TargetPipe::VLSU);
        is_vset_ = {tgt_pipe_ == TargetPipe::VSET};
    }

} // namespace olympia<|MERGE_RESOLUTION|>--- conflicted
+++ resolved
@@ -6,20 +6,11 @@
 namespace olympia
 {
     const InstArchInfo::TargetPipeMap InstArchInfo::execution_pipe_map = {
-        {"br",   InstArchInfo::TargetPipe::BR},
-        {"cmov", InstArchInfo::TargetPipe::CMOV},
-        {"div",   InstArchInfo::TargetPipe::DIV},
+        {"br",      InstArchInfo::TargetPipe::BR},
+        {"cmov",    InstArchInfo::TargetPipe::CMOV},
+        {"div",     InstArchInfo::TargetPipe::DIV},
         {"faddsub", InstArchInfo::TargetPipe::FADDSUB},
         {"float",   InstArchInfo::TargetPipe::FLOAT},
-<<<<<<< HEAD
-        {"fmac", InstArchInfo::TargetPipe::FMAC},
-        {"i2f",   InstArchInfo::TargetPipe::I2F},
-        {"f2i", InstArchInfo::TargetPipe::F2I},
-        {"int",   InstArchInfo::TargetPipe::INT},
-        {"lsu", InstArchInfo::TargetPipe::LSU},
-        {"mul",   InstArchInfo::TargetPipe::MUL},
-        {"vint", InstArchInfo::TargetPipe::VINT},
-=======
         {"fmac",    InstArchInfo::TargetPipe::FMAC},
         {"i2f",     InstArchInfo::TargetPipe::I2F},
         {"f2i",     InstArchInfo::TargetPipe::F2I},
@@ -28,13 +19,12 @@
         {"mul",     InstArchInfo::TargetPipe::MUL},
         {"vint",    InstArchInfo::TargetPipe::VINT},
         {"vfixed",  InstArchInfo::TargetPipe::VFIXED},
->>>>>>> 8f9e442a
         {"vmask",   InstArchInfo::TargetPipe::VMASK},
-        {"vset",   InstArchInfo::TargetPipe::VSET},
-        {"vmul", InstArchInfo::TargetPipe::VMUL},
-        {"vlsu", InstArchInfo::TargetPipe::VLSU},
-        {"vdiv",   InstArchInfo::TargetPipe::VDIV},
-        {"sys", InstArchInfo::TargetPipe::SYS},
+        {"vset",    InstArchInfo::TargetPipe::VSET},
+        {"vmul",    InstArchInfo::TargetPipe::VMUL},
+        {"vlsu",    InstArchInfo::TargetPipe::VLSU},
+        {"vdiv",    InstArchInfo::TargetPipe::VDIV},
+        {"sys",     InstArchInfo::TargetPipe::SYS},
         {"?",       InstArchInfo::TargetPipe::UNKNOWN}
     };
 

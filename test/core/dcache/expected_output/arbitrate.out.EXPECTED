#Name:     
#Cmdline:  
#Exe:      
#SimulatorVersion:
#Repro:    
<<<<<<< HEAD
#Start:    Thursday Thu Sep 26 22:18:34 2024
#Elapsed:  0.002017s
{0000000000 00000000 top.lsu info} req_inst_: Instruction: 'uid: 0 BEFORE_FETCH 0 pid: 1 uopid: 0 'lw	5,3' ' Requested
{0000000000 00000000 top.dcache info} receiveMemReqFromLSU_: Received memory access request from LSU memptr: deadbeef uid: 0 BEFORE_FETCH 0 pid: 1 uopid: 0 'lw	5,3' 
{0000000000 00000000 top.lsu info} ReceiveAck_: Ack: 'memptr: deadbeef uid: 0 BEFORE_FETCH 0 pid: 1 uopid: 0 'lw	5,3' ' Received
{0000000000 00000000 top.dcache info} arbitrateL2LsuReq_: Received LSU request memptr: deadbeef uid: 0 BEFORE_FETCH 0 pid: 1 uopid: 0 'lw	5,3' 
{0000000001 00000001 top.dcache info} handleLookup_: Lookup stage
{0000000001 00000001 top.dcache info} handleLookup_: memptr: deadbeef uid: 0 BEFORE_FETCH 0 pid: 1 uopid: 0 'lw	5,3'  in Lookup stage
{0000000001 00000001 top.dcache info} dataLookup_: DL1 DCache MISS: phyAddr=0xdeadbeef
{0000000001 00000001 top.dcache info} handleLookup_: memptr: deadbeef uid: 0 BEFORE_FETCH 0 pid: 1 uopid: 0 'lw	5,3'  performing lookup 0
{0000000001 00000001 top.dcache info} handleLookup_: Creating new MSHR Entry memptr: deadbeef uid: 0 BEFORE_FETCH 0 pid: 1 uopid: 0 'lw	5,3' 
{0000000001 00000001 top.dcache info} handleLookup_: Load miss inst to LMQ; block address:0xdeadbee0
{0000000001 00000001 top.lsu info} ReceiveAck_: Ack: 'memptr: deadbeef uid: 0 BEFORE_FETCH 0 pid: 1 uopid: 0 'lw	5,3' ' Received
{0000000001 00000001 top.dcache info} mshrRequest_: Send mshr req
{0000000001 00000001 top.dcache info} mshrRequest_: Sending mshr request when not busy memptr: deadbeef uid: 0 BEFORE_FETCH 0 pid: 1 uopid: 0 'lw	5,3' 
{0000000002 00000002 top.next_lvl info} sinkInst_: Instruction: 'uid: 0 BEFORE_FETCH 0 pid: 1 uopid: 0 'lw	5,3' ' sinked
{0000000002 00000002 top.dcache info} handleDataRead_: Data Read stage
{0000000002 00000002 top.dcache info} handleDataRead_: memptr: deadbeef uid: 0 BEFORE_FETCH 0 pid: 1 uopid: 0 'lw	5,3'  in read stage
{0000000002 00000002 top.lsu info} ReceiveAck_: Ack: 'memptr: deadbeef uid: 0 BEFORE_FETCH 0 pid: 1 uopid: 0 'lw	5,3' ' Received
{0000000003 00000003 top.dcache info} handleDeallocate_: Data Dellocate stage
{0000000003 00000003 top.dcache info} handleDeallocate_: memptr: deadbeef uid: 0 BEFORE_FETCH 0 pid: 1 uopid: 0 'lw	5,3'  in deallocate stage
{0000000003 00000003 top.dcache info} handleDeallocate_: Deallocating pipeline for memptr: deadbeef uid: 0 BEFORE_FETCH 0 pid: 1 uopid: 0 'lw	5,3' 
{0000000003 00000003 top.dcache info} mshrRequest_: Send mshr req
{0000000007 00000007 top.dcache info} receiveRespFromL2Cache_: Received cache refill memptr: deadbeef uid: 0 BEFORE_FETCH 0 pid: 1 uopid: 0 'lw	5,3' 
{0000000007 00000007 top.dcache info} receiveRespFromL2Cache_: Removing mshr entry for memptr: deadbeef uid: 0 BEFORE_FETCH 0 pid: 1 uopid: 0 'lw	5,3' 
{0000000007 00000007 top.dcache info} arbitrateL2LsuReq_: Received Refill request memptr: deadbeef uid: 0 BEFORE_FETCH 0 pid: 1 uopid: 0 'lw	5,3' 
{0000000008 00000008 top.dcache info} handleLookup_: Lookup stage
{0000000008 00000008 top.dcache info} handleLookup_: memptr: deadbeef uid: 0 BEFORE_FETCH 0 pid: 1 uopid: 0 'lw	5,3'  in Lookup stage
{0000000008 00000008 top.dcache info} handleLookup_: Incoming cache refill memptr: deadbeef uid: 0 BEFORE_FETCH 0 pid: 1 uopid: 0 'lw	5,3' 
{0000000008 00000008 top.lsu info} req_inst_: Instruction: 'uid: 1 BEFORE_FETCH 0 pid: 2 uopid: 0 'lw	5,3' ' Requested
{0000000008 00000008 top.dcache info} receiveMemReqFromLSU_: Received memory access request from LSU memptr: deedbeef uid: 1 BEFORE_FETCH 0 pid: 2 uopid: 0 'lw	5,3' 
{0000000008 00000008 top.lsu info} ReceiveAck_: Ack: 'memptr: deedbeef uid: 1 BEFORE_FETCH 0 pid: 2 uopid: 0 'lw	5,3' ' Received
{0000000008 00000008 top.dcache info} mshrRequest_: Send mshr req
{0000000008 00000008 top.dcache info} arbitrateL2LsuReq_: Received LSU request memptr: deedbeef uid: 1 BEFORE_FETCH 0 pid: 2 uopid: 0 'lw	5,3' 
{0000000009 00000009 top.dcache info} handleLookup_: Lookup stage
{0000000009 00000009 top.dcache info} handleLookup_: memptr: deedbeef uid: 1 BEFORE_FETCH 0 pid: 2 uopid: 0 'lw	5,3'  in Lookup stage
{0000000009 00000009 top.dcache info} dataLookup_: DL1 DCache MISS: phyAddr=0xdeedbeef
{0000000009 00000009 top.dcache info} handleLookup_: memptr: deedbeef uid: 1 BEFORE_FETCH 0 pid: 2 uopid: 0 'lw	5,3'  performing lookup 0
{0000000009 00000009 top.dcache info} handleLookup_: Creating new MSHR Entry memptr: deedbeef uid: 1 BEFORE_FETCH 0 pid: 2 uopid: 0 'lw	5,3' 
{0000000009 00000009 top.dcache info} handleLookup_: Load miss inst to LMQ; block address:0xdeedbee0
{0000000009 00000009 top.lsu info} ReceiveAck_: Ack: 'memptr: deedbeef uid: 1 BEFORE_FETCH 0 pid: 2 uopid: 0 'lw	5,3' ' Received
{0000000009 00000009 top.dcache info} handleDataRead_: Data Read stage
{0000000009 00000009 top.dcache info} handleDataRead_: memptr: deadbeef uid: 0 BEFORE_FETCH 0 pid: 1 uopid: 0 'lw	5,3'  in read stage
{0000000009 00000009 top.dcache info} reloadCache_: DCache reload complete!
{0000000009 00000009 top.dcache info} mshrRequest_: Send mshr req
{0000000009 00000009 top.dcache info} mshrRequest_: Sending mshr request when not busy memptr: deedbeef uid: 1 BEFORE_FETCH 0 pid: 2 uopid: 0 'lw	5,3' 
{0000000010 00000010 top.next_lvl info} sinkInst_: Instruction: 'uid: 1 BEFORE_FETCH 0 pid: 2 uopid: 0 'lw	5,3' ' sinked
{0000000010 00000010 top.dcache info} handleDataRead_: Data Read stage
{0000000010 00000010 top.dcache info} handleDataRead_: memptr: deedbeef uid: 1 BEFORE_FETCH 0 pid: 2 uopid: 0 'lw	5,3'  in read stage
{0000000010 00000010 top.lsu info} ReceiveAck_: Ack: 'memptr: deedbeef uid: 1 BEFORE_FETCH 0 pid: 2 uopid: 0 'lw	5,3' ' Received
{0000000010 00000010 top.dcache info} handleDeallocate_: Data Dellocate stage
{0000000010 00000010 top.dcache info} handleDeallocate_: memptr: deadbeef uid: 0 BEFORE_FETCH 0 pid: 1 uopid: 0 'lw	5,3'  in deallocate stage
{0000000010 00000010 top.lsu info} ReceiveAck_: Ack: 'memptr: deedbeef uid: 1 BEFORE_FETCH 0 pid: 2 uopid: 0 'lw	5,3' ' Received
{0000000010 00000010 top.dcache info} handleDeallocate_: Removing mshr entry for memptr: deadbeef uid: 0 BEFORE_FETCH 0 pid: 1 uopid: 0 'lw	5,3' 
{0000000011 00000011 top.dcache info} handleDeallocate_: Data Dellocate stage
{0000000011 00000011 top.dcache info} handleDeallocate_: memptr: deedbeef uid: 1 BEFORE_FETCH 0 pid: 2 uopid: 0 'lw	5,3'  in deallocate stage
{0000000011 00000011 top.dcache info} handleDeallocate_: Deallocating pipeline for memptr: deedbeef uid: 1 BEFORE_FETCH 0 pid: 2 uopid: 0 'lw	5,3' 
{0000000011 00000011 top.dcache info} mshrRequest_: Send mshr req
{0000000015 00000015 top.dcache info} receiveRespFromL2Cache_: Received cache refill memptr: deedbeef uid: 1 BEFORE_FETCH 0 pid: 2 uopid: 0 'lw	5,3' 
{0000000015 00000015 top.dcache info} arbitrateL2LsuReq_: Received Refill request memptr: deedbeef uid: 1 BEFORE_FETCH 0 pid: 2 uopid: 0 'lw	5,3' 
{0000000016 00000016 top.dcache info} handleLookup_: Lookup stage
{0000000016 00000016 top.dcache info} handleLookup_: memptr: deedbeef uid: 1 BEFORE_FETCH 0 pid: 2 uopid: 0 'lw	5,3'  in Lookup stage
{0000000016 00000016 top.dcache info} handleLookup_: Incoming cache refill memptr: deedbeef uid: 1 BEFORE_FETCH 0 pid: 2 uopid: 0 'lw	5,3' 
{0000000016 00000016 top.dcache info} mshrRequest_: Send mshr req
{0000000017 00000017 top.dcache info} handleDataRead_: Data Read stage
{0000000017 00000017 top.dcache info} handleDataRead_: memptr: deedbeef uid: 1 BEFORE_FETCH 0 pid: 2 uopid: 0 'lw	5,3'  in read stage
{0000000017 00000017 top.dcache info} reloadCache_: DCache reload complete!
{0000000018 00000018 top.dcache info} handleDeallocate_: Data Dellocate stage
{0000000018 00000018 top.dcache info} handleDeallocate_: memptr: deedbeef uid: 1 BEFORE_FETCH 0 pid: 2 uopid: 0 'lw	5,3'  in deallocate stage
=======
#Start:    Tuesday Tue Oct  8 16:49:19 2024
#Elapsed:  0.00278s
{0000000000 00000000 top.lsu info} req_inst_: Instruction: 'uid:0   FETCHED 0 pid:1 uopid:0 'lw	5,3' ' Requested
{0000000000 00000000 top.dcache info} receiveMemReqFromLSU_: Received memory access request from LSU memptr: uid:0   FETCHED 0 pid:1 uopid:0 'lw	5,3' 
{0000000000 00000000 top.dcache info} arbitrateL2LsuReq_: Received LSU request memptr: uid:0   FETCHED 0 pid:1 uopid:0 'lw	5,3' 
{0000000001 00000001 top.dcache info} handleLookup_: Lookup stage
{0000000001 00000001 top.dcache info} handleLookup_: memptr: uid:0   FETCHED 0 pid:1 uopid:0 'lw	5,3'  in Lookup stage
{0000000001 00000001 top.dcache info} dataLookup_: DL1 DCache MISS: phyAddr=0xdeadbeef
{0000000001 00000001 top.dcache info} handleLookup_: memptr: uid:0   FETCHED 0 pid:1 uopid:0 'lw	5,3'  performing lookup 0
{0000000001 00000001 top.dcache info} handleLookup_: Creating new MSHR Entry memptr: uid:0   FETCHED 0 pid:1 uopid:0 'lw	5,3' 
{0000000001 00000001 top.dcache info} handleLookup_: Load miss inst to LMQ; block address:0xdeadbee0
{0000000001 00000001 top.lsu info} ReceiveAck_: Ack: 'memptr: uid:0   FETCHED 0 pid:1 uopid:0 'lw	5,3' ' Received
{0000000001 00000001 top.dcache info} mshrRequest_: Send mshr req
{0000000001 00000001 top.dcache info} mshrRequest_: Sending mshr request when not busy memptr: uid:0   FETCHED 0 pid:1 uopid:0 'lw	5,3' 
{0000000002 00000002 top.next_lvl info} sinkInst_: Instruction: 'uid:0   FETCHED 0 pid:1 uopid:0 'lw	5,3' ' sinked
{0000000002 00000002 top.dcache info} handleDataRead_: Data Read stage
{0000000002 00000002 top.dcache info} handleDataRead_: memptr: uid:0   FETCHED 0 pid:1 uopid:0 'lw	5,3'  in read stage
{0000000002 00000002 top.lsu info} ReceiveAck_: Ack: 'memptr: uid:0   FETCHED 0 pid:1 uopid:0 'lw	5,3' ' Received
{0000000003 00000003 top.dcache info} handleDeallocate_: Data Dellocate stage
{0000000003 00000003 top.dcache info} handleDeallocate_: memptr: uid:0   FETCHED 0 pid:1 uopid:0 'lw	5,3'  in deallocate stage
{0000000003 00000003 top.dcache info} handleDeallocate_: Deallocating pipeline for memptr: uid:0   FETCHED 0 pid:1 uopid:0 'lw	5,3' 
{0000000003 00000003 top.dcache info} mshrRequest_: Send mshr req
{0000000007 00000007 top.dcache info} receiveRespFromL2Cache_: Received cache refill memptr: uid:0   FETCHED 0 pid:1 uopid:0 'lw	5,3' 
{0000000007 00000007 top.dcache info} receiveRespFromL2Cache_: Removing mshr entry for memptr: uid:0   FETCHED 0 pid:1 uopid:0 'lw	5,3' 
{0000000007 00000007 top.dcache info} arbitrateL2LsuReq_: Received Refill request memptr: uid:0   FETCHED 0 pid:1 uopid:0 'lw	5,3' 
{0000000008 00000008 top.dcache info} handleLookup_: Lookup stage
{0000000008 00000008 top.dcache info} handleLookup_: memptr: uid:0   FETCHED 0 pid:1 uopid:0 'lw	5,3'  in Lookup stage
{0000000008 00000008 top.dcache info} handleLookup_: Incoming cache refill memptr: uid:0   FETCHED 0 pid:1 uopid:0 'lw	5,3' 
{0000000008 00000008 top.lsu info} req_inst_: Instruction: 'uid:1   FETCHED 0 pid:2 uopid:0 'lw	5,3' ' Requested
{0000000008 00000008 top.dcache info} receiveMemReqFromLSU_: Received memory access request from LSU memptr: uid:1   FETCHED 0 pid:2 uopid:0 'lw	5,3' 
{0000000008 00000008 top.dcache info} mshrRequest_: Send mshr req
{0000000008 00000008 top.dcache info} arbitrateL2LsuReq_: Received LSU request memptr: uid:1   FETCHED 0 pid:2 uopid:0 'lw	5,3' 
{0000000009 00000009 top.dcache info} handleLookup_: Lookup stage
{0000000009 00000009 top.dcache info} handleLookup_: memptr: uid:1   FETCHED 0 pid:2 uopid:0 'lw	5,3'  in Lookup stage
{0000000009 00000009 top.dcache info} dataLookup_: DL1 DCache MISS: phyAddr=0xdeedbeef
{0000000009 00000009 top.dcache info} handleLookup_: memptr: uid:1   FETCHED 0 pid:2 uopid:0 'lw	5,3'  performing lookup 0
{0000000009 00000009 top.dcache info} handleLookup_: Creating new MSHR Entry memptr: uid:1   FETCHED 0 pid:2 uopid:0 'lw	5,3' 
{0000000009 00000009 top.dcache info} handleLookup_: Load miss inst to LMQ; block address:0xdeedbee0
{0000000009 00000009 top.lsu info} ReceiveAck_: Ack: 'memptr: uid:1   FETCHED 0 pid:2 uopid:0 'lw	5,3' ' Received
{0000000009 00000009 top.dcache info} handleDataRead_: Data Read stage
{0000000009 00000009 top.dcache info} handleDataRead_: memptr: uid:0   FETCHED 0 pid:1 uopid:0 'lw	5,3'  in read stage
{0000000009 00000009 top.dcache info} reloadCache_: DCache reload complete!
{0000000009 00000009 top.dcache info} mshrRequest_: Send mshr req
{0000000009 00000009 top.dcache info} mshrRequest_: Sending mshr request when not busy memptr: uid:1   FETCHED 0 pid:2 uopid:0 'lw	5,3' 
{0000000010 00000010 top.next_lvl info} sinkInst_: Instruction: 'uid:1   FETCHED 0 pid:2 uopid:0 'lw	5,3' ' sinked
{0000000010 00000010 top.dcache info} handleDataRead_: Data Read stage
{0000000010 00000010 top.dcache info} handleDataRead_: memptr: uid:1   FETCHED 0 pid:2 uopid:0 'lw	5,3'  in read stage
{0000000010 00000010 top.lsu info} ReceiveAck_: Ack: 'memptr: uid:1   FETCHED 0 pid:2 uopid:0 'lw	5,3' ' Received
{0000000010 00000010 top.dcache info} handleDeallocate_: Data Dellocate stage
{0000000010 00000010 top.dcache info} handleDeallocate_: memptr: uid:0   FETCHED 0 pid:1 uopid:0 'lw	5,3'  in deallocate stage
{0000000010 00000010 top.lsu info} ReceiveAck_: Ack: 'memptr: uid:1   FETCHED 0 pid:2 uopid:0 'lw	5,3' ' Received
{0000000010 00000010 top.dcache info} handleDeallocate_: Removing mshr entry for memptr: uid:0   FETCHED 0 pid:1 uopid:0 'lw	5,3' 
{0000000011 00000011 top.dcache info} handleDeallocate_: Data Dellocate stage
{0000000011 00000011 top.dcache info} handleDeallocate_: memptr: uid:1   FETCHED 0 pid:2 uopid:0 'lw	5,3'  in deallocate stage
{0000000011 00000011 top.dcache info} handleDeallocate_: Deallocating pipeline for memptr: uid:1   FETCHED 0 pid:2 uopid:0 'lw	5,3' 
{0000000011 00000011 top.dcache info} mshrRequest_: Send mshr req
{0000000015 00000015 top.dcache info} receiveRespFromL2Cache_: Received cache refill memptr: uid:1   FETCHED 0 pid:2 uopid:0 'lw	5,3' 
{0000000015 00000015 top.dcache info} arbitrateL2LsuReq_: Received Refill request memptr: uid:1   FETCHED 0 pid:2 uopid:0 'lw	5,3' 
{0000000016 00000016 top.dcache info} handleLookup_: Lookup stage
{0000000016 00000016 top.dcache info} handleLookup_: memptr: uid:1   FETCHED 0 pid:2 uopid:0 'lw	5,3'  in Lookup stage
{0000000016 00000016 top.dcache info} handleLookup_: Incoming cache refill memptr: uid:1   FETCHED 0 pid:2 uopid:0 'lw	5,3' 
{0000000016 00000016 top.dcache info} mshrRequest_: Send mshr req
{0000000017 00000017 top.dcache info} handleDataRead_: Data Read stage
{0000000017 00000017 top.dcache info} handleDataRead_: memptr: uid:1   FETCHED 0 pid:2 uopid:0 'lw	5,3'  in read stage
{0000000017 00000017 top.dcache info} reloadCache_: DCache reload complete!
{0000000018 00000018 top.dcache info} handleDeallocate_: Data Dellocate stage
{0000000018 00000018 top.dcache info} handleDeallocate_: memptr: uid:1   FETCHED 0 pid:2 uopid:0 'lw	5,3'  in deallocate stage
>>>>>>> 83dc12db
<|MERGE_RESOLUTION|>--- conflicted
+++ resolved
@@ -3,77 +3,6 @@
 #Exe:      
 #SimulatorVersion:
 #Repro:    
-<<<<<<< HEAD
-#Start:    Thursday Thu Sep 26 22:18:34 2024
-#Elapsed:  0.002017s
-{0000000000 00000000 top.lsu info} req_inst_: Instruction: 'uid: 0 BEFORE_FETCH 0 pid: 1 uopid: 0 'lw	5,3' ' Requested
-{0000000000 00000000 top.dcache info} receiveMemReqFromLSU_: Received memory access request from LSU memptr: deadbeef uid: 0 BEFORE_FETCH 0 pid: 1 uopid: 0 'lw	5,3' 
-{0000000000 00000000 top.lsu info} ReceiveAck_: Ack: 'memptr: deadbeef uid: 0 BEFORE_FETCH 0 pid: 1 uopid: 0 'lw	5,3' ' Received
-{0000000000 00000000 top.dcache info} arbitrateL2LsuReq_: Received LSU request memptr: deadbeef uid: 0 BEFORE_FETCH 0 pid: 1 uopid: 0 'lw	5,3' 
-{0000000001 00000001 top.dcache info} handleLookup_: Lookup stage
-{0000000001 00000001 top.dcache info} handleLookup_: memptr: deadbeef uid: 0 BEFORE_FETCH 0 pid: 1 uopid: 0 'lw	5,3'  in Lookup stage
-{0000000001 00000001 top.dcache info} dataLookup_: DL1 DCache MISS: phyAddr=0xdeadbeef
-{0000000001 00000001 top.dcache info} handleLookup_: memptr: deadbeef uid: 0 BEFORE_FETCH 0 pid: 1 uopid: 0 'lw	5,3'  performing lookup 0
-{0000000001 00000001 top.dcache info} handleLookup_: Creating new MSHR Entry memptr: deadbeef uid: 0 BEFORE_FETCH 0 pid: 1 uopid: 0 'lw	5,3' 
-{0000000001 00000001 top.dcache info} handleLookup_: Load miss inst to LMQ; block address:0xdeadbee0
-{0000000001 00000001 top.lsu info} ReceiveAck_: Ack: 'memptr: deadbeef uid: 0 BEFORE_FETCH 0 pid: 1 uopid: 0 'lw	5,3' ' Received
-{0000000001 00000001 top.dcache info} mshrRequest_: Send mshr req
-{0000000001 00000001 top.dcache info} mshrRequest_: Sending mshr request when not busy memptr: deadbeef uid: 0 BEFORE_FETCH 0 pid: 1 uopid: 0 'lw	5,3' 
-{0000000002 00000002 top.next_lvl info} sinkInst_: Instruction: 'uid: 0 BEFORE_FETCH 0 pid: 1 uopid: 0 'lw	5,3' ' sinked
-{0000000002 00000002 top.dcache info} handleDataRead_: Data Read stage
-{0000000002 00000002 top.dcache info} handleDataRead_: memptr: deadbeef uid: 0 BEFORE_FETCH 0 pid: 1 uopid: 0 'lw	5,3'  in read stage
-{0000000002 00000002 top.lsu info} ReceiveAck_: Ack: 'memptr: deadbeef uid: 0 BEFORE_FETCH 0 pid: 1 uopid: 0 'lw	5,3' ' Received
-{0000000003 00000003 top.dcache info} handleDeallocate_: Data Dellocate stage
-{0000000003 00000003 top.dcache info} handleDeallocate_: memptr: deadbeef uid: 0 BEFORE_FETCH 0 pid: 1 uopid: 0 'lw	5,3'  in deallocate stage
-{0000000003 00000003 top.dcache info} handleDeallocate_: Deallocating pipeline for memptr: deadbeef uid: 0 BEFORE_FETCH 0 pid: 1 uopid: 0 'lw	5,3' 
-{0000000003 00000003 top.dcache info} mshrRequest_: Send mshr req
-{0000000007 00000007 top.dcache info} receiveRespFromL2Cache_: Received cache refill memptr: deadbeef uid: 0 BEFORE_FETCH 0 pid: 1 uopid: 0 'lw	5,3' 
-{0000000007 00000007 top.dcache info} receiveRespFromL2Cache_: Removing mshr entry for memptr: deadbeef uid: 0 BEFORE_FETCH 0 pid: 1 uopid: 0 'lw	5,3' 
-{0000000007 00000007 top.dcache info} arbitrateL2LsuReq_: Received Refill request memptr: deadbeef uid: 0 BEFORE_FETCH 0 pid: 1 uopid: 0 'lw	5,3' 
-{0000000008 00000008 top.dcache info} handleLookup_: Lookup stage
-{0000000008 00000008 top.dcache info} handleLookup_: memptr: deadbeef uid: 0 BEFORE_FETCH 0 pid: 1 uopid: 0 'lw	5,3'  in Lookup stage
-{0000000008 00000008 top.dcache info} handleLookup_: Incoming cache refill memptr: deadbeef uid: 0 BEFORE_FETCH 0 pid: 1 uopid: 0 'lw	5,3' 
-{0000000008 00000008 top.lsu info} req_inst_: Instruction: 'uid: 1 BEFORE_FETCH 0 pid: 2 uopid: 0 'lw	5,3' ' Requested
-{0000000008 00000008 top.dcache info} receiveMemReqFromLSU_: Received memory access request from LSU memptr: deedbeef uid: 1 BEFORE_FETCH 0 pid: 2 uopid: 0 'lw	5,3' 
-{0000000008 00000008 top.lsu info} ReceiveAck_: Ack: 'memptr: deedbeef uid: 1 BEFORE_FETCH 0 pid: 2 uopid: 0 'lw	5,3' ' Received
-{0000000008 00000008 top.dcache info} mshrRequest_: Send mshr req
-{0000000008 00000008 top.dcache info} arbitrateL2LsuReq_: Received LSU request memptr: deedbeef uid: 1 BEFORE_FETCH 0 pid: 2 uopid: 0 'lw	5,3' 
-{0000000009 00000009 top.dcache info} handleLookup_: Lookup stage
-{0000000009 00000009 top.dcache info} handleLookup_: memptr: deedbeef uid: 1 BEFORE_FETCH 0 pid: 2 uopid: 0 'lw	5,3'  in Lookup stage
-{0000000009 00000009 top.dcache info} dataLookup_: DL1 DCache MISS: phyAddr=0xdeedbeef
-{0000000009 00000009 top.dcache info} handleLookup_: memptr: deedbeef uid: 1 BEFORE_FETCH 0 pid: 2 uopid: 0 'lw	5,3'  performing lookup 0
-{0000000009 00000009 top.dcache info} handleLookup_: Creating new MSHR Entry memptr: deedbeef uid: 1 BEFORE_FETCH 0 pid: 2 uopid: 0 'lw	5,3' 
-{0000000009 00000009 top.dcache info} handleLookup_: Load miss inst to LMQ; block address:0xdeedbee0
-{0000000009 00000009 top.lsu info} ReceiveAck_: Ack: 'memptr: deedbeef uid: 1 BEFORE_FETCH 0 pid: 2 uopid: 0 'lw	5,3' ' Received
-{0000000009 00000009 top.dcache info} handleDataRead_: Data Read stage
-{0000000009 00000009 top.dcache info} handleDataRead_: memptr: deadbeef uid: 0 BEFORE_FETCH 0 pid: 1 uopid: 0 'lw	5,3'  in read stage
-{0000000009 00000009 top.dcache info} reloadCache_: DCache reload complete!
-{0000000009 00000009 top.dcache info} mshrRequest_: Send mshr req
-{0000000009 00000009 top.dcache info} mshrRequest_: Sending mshr request when not busy memptr: deedbeef uid: 1 BEFORE_FETCH 0 pid: 2 uopid: 0 'lw	5,3' 
-{0000000010 00000010 top.next_lvl info} sinkInst_: Instruction: 'uid: 1 BEFORE_FETCH 0 pid: 2 uopid: 0 'lw	5,3' ' sinked
-{0000000010 00000010 top.dcache info} handleDataRead_: Data Read stage
-{0000000010 00000010 top.dcache info} handleDataRead_: memptr: deedbeef uid: 1 BEFORE_FETCH 0 pid: 2 uopid: 0 'lw	5,3'  in read stage
-{0000000010 00000010 top.lsu info} ReceiveAck_: Ack: 'memptr: deedbeef uid: 1 BEFORE_FETCH 0 pid: 2 uopid: 0 'lw	5,3' ' Received
-{0000000010 00000010 top.dcache info} handleDeallocate_: Data Dellocate stage
-{0000000010 00000010 top.dcache info} handleDeallocate_: memptr: deadbeef uid: 0 BEFORE_FETCH 0 pid: 1 uopid: 0 'lw	5,3'  in deallocate stage
-{0000000010 00000010 top.lsu info} ReceiveAck_: Ack: 'memptr: deedbeef uid: 1 BEFORE_FETCH 0 pid: 2 uopid: 0 'lw	5,3' ' Received
-{0000000010 00000010 top.dcache info} handleDeallocate_: Removing mshr entry for memptr: deadbeef uid: 0 BEFORE_FETCH 0 pid: 1 uopid: 0 'lw	5,3' 
-{0000000011 00000011 top.dcache info} handleDeallocate_: Data Dellocate stage
-{0000000011 00000011 top.dcache info} handleDeallocate_: memptr: deedbeef uid: 1 BEFORE_FETCH 0 pid: 2 uopid: 0 'lw	5,3'  in deallocate stage
-{0000000011 00000011 top.dcache info} handleDeallocate_: Deallocating pipeline for memptr: deedbeef uid: 1 BEFORE_FETCH 0 pid: 2 uopid: 0 'lw	5,3' 
-{0000000011 00000011 top.dcache info} mshrRequest_: Send mshr req
-{0000000015 00000015 top.dcache info} receiveRespFromL2Cache_: Received cache refill memptr: deedbeef uid: 1 BEFORE_FETCH 0 pid: 2 uopid: 0 'lw	5,3' 
-{0000000015 00000015 top.dcache info} arbitrateL2LsuReq_: Received Refill request memptr: deedbeef uid: 1 BEFORE_FETCH 0 pid: 2 uopid: 0 'lw	5,3' 
-{0000000016 00000016 top.dcache info} handleLookup_: Lookup stage
-{0000000016 00000016 top.dcache info} handleLookup_: memptr: deedbeef uid: 1 BEFORE_FETCH 0 pid: 2 uopid: 0 'lw	5,3'  in Lookup stage
-{0000000016 00000016 top.dcache info} handleLookup_: Incoming cache refill memptr: deedbeef uid: 1 BEFORE_FETCH 0 pid: 2 uopid: 0 'lw	5,3' 
-{0000000016 00000016 top.dcache info} mshrRequest_: Send mshr req
-{0000000017 00000017 top.dcache info} handleDataRead_: Data Read stage
-{0000000017 00000017 top.dcache info} handleDataRead_: memptr: deedbeef uid: 1 BEFORE_FETCH 0 pid: 2 uopid: 0 'lw	5,3'  in read stage
-{0000000017 00000017 top.dcache info} reloadCache_: DCache reload complete!
-{0000000018 00000018 top.dcache info} handleDeallocate_: Data Dellocate stage
-{0000000018 00000018 top.dcache info} handleDeallocate_: memptr: deedbeef uid: 1 BEFORE_FETCH 0 pid: 2 uopid: 0 'lw	5,3'  in deallocate stage
-=======
 #Start:    Tuesday Tue Oct  8 16:49:19 2024
 #Elapsed:  0.00278s
 {0000000000 00000000 top.lsu info} req_inst_: Instruction: 'uid:0   FETCHED 0 pid:1 uopid:0 'lw	5,3' ' Requested
@@ -140,5 +69,4 @@
 {0000000017 00000017 top.dcache info} handleDataRead_: memptr: uid:1   FETCHED 0 pid:2 uopid:0 'lw	5,3'  in read stage
 {0000000017 00000017 top.dcache info} reloadCache_: DCache reload complete!
 {0000000018 00000018 top.dcache info} handleDeallocate_: Data Dellocate stage
-{0000000018 00000018 top.dcache info} handleDeallocate_: memptr: uid:1   FETCHED 0 pid:2 uopid:0 'lw	5,3'  in deallocate stage
->>>>>>> 83dc12db
+{0000000018 00000018 top.dcache info} handleDeallocate_: memptr: uid:1   FETCHED 0 pid:2 uopid:0 'lw	5,3'  in deallocate stage
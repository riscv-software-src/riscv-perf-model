
#pragma once

#include "sparta/ports/PortSet.hpp"
#include "sparta/ports/SignalPort.hpp"
#include "sparta/ports/DataPort.hpp"
#include "sparta/events/EventSet.hpp"
#include "sparta/events/UniqueEvent.hpp"
#include "sparta/simulation/Unit.hpp"
#include "sparta/simulation/ParameterSet.hpp"
#include "sparta/simulation/TreeNode.hpp"
#include "sparta/collection/Collectable.hpp"
#include "sparta/events/StartupEvent.hpp"
#include "sparta/resources/Pipeline.hpp"
#include "sparta/resources/Buffer.hpp"
#include "sparta/resources/PriorityQueue.hpp"
#include "sparta/pairs/SpartaKeyPairs.hpp"
#include "sparta/simulation/State.hpp"
#include "sparta/utils/SpartaSharedPointer.hpp"
#include "sparta/utils/LogUtils.hpp"
#include "sparta/resources/Scoreboard.hpp"

#include "cache/TreePLRUReplacement.hpp"

#include "Inst.hpp"
#include "CoreTypes.hpp"
#include "FlushManager.hpp"
#include "CacheFuncModel.hpp"
#include "MemoryAccessInfo.hpp"
#include "LoadStoreInstInfo.hpp"
#include "MMU.hpp"
#include "DCache.hpp"

namespace olympia
{
    class LSU : public sparta::Unit
    {
      public:
        /*!
         * \class LSUParameterSet
         * \brief Parameters for LSU model
         */
        class LSUParameterSet : public sparta::ParameterSet
        {
          public:
            //! Constructor for LSUParameterSet
            LSUParameterSet(sparta::TreeNode* n) : sparta::ParameterSet(n) {}

            // Parameters for ldst_inst_queue
            PARAMETER(uint32_t, ldst_inst_queue_size, 8, "LSU ldst inst queue size")
            PARAMETER(uint32_t, replay_buffer_size, ldst_inst_queue_size, "Replay buffer size")
            PARAMETER(uint32_t, replay_issue_delay, 3, "Replay Issue delay")
            // LSU microarchitecture parameters
            PARAMETER(
                bool, allow_speculative_load_exec, true,
                "Allow loads to proceed speculatively before all older store addresses are known")
            // Pipeline length
            PARAMETER(uint32_t, mmu_lookup_stage_length, 1, "Length of the mmu lookup stage")
            PARAMETER(uint32_t, cache_lookup_stage_length, 1, "Length of the cache lookup stage")
            PARAMETER(uint32_t, cache_read_stage_length, 1, "Length of the cache read stage")
        };

        /*!
         * \brief Constructor for LSU
         * \note  node parameter is the node that represent the LSU and
         *        p is the LSU parameter set
         */
        LSU(sparta::TreeNode* node, const LSUParameterSet* p);

        //! Destroy the LSU
        ~LSU();

        //! name of this resource.
        static const char name[];

        ////////////////////////////////////////////////////////////////////////////////
        // Type Name/Alias Declaration
        ////////////////////////////////////////////////////////////////////////////////

<<<<<<< HEAD
        bool retire_done_ = false;
        class LoadStoreInstInfo;

        using LoadStoreInstInfoPtr = sparta::SpartaSharedPointer<LoadStoreInstInfo>;
        using FlushCriteria = FlushManager::FlushingCriteria;

        enum class PipelineStage
        {
            MMU_LOOKUP = 0,     //1,
            CACHE_LOOKUP = 1,   //3,
            COMPLETE = 2,       //4
            NUM_STAGES
        };

        // Forward declaration of the Pair Definition class is must as we are friending it.
        class LoadStoreInstInfoPairDef;
        // Keep record of instruction issue information
        class LoadStoreInstInfo
        {
        public:
            // The modeler needs to alias a type called "SpartaPairDefinitionType" to the Pair Definition class  of itself
            using SpartaPairDefinitionType = LoadStoreInstInfoPairDef;
            enum class IssuePriority : std::uint16_t
            {
                HIGHEST = 0,
                __FIRST = HIGHEST,
                CACHE_RELOAD,   // Receive mss ack, waiting for cache re-access
                CACHE_PENDING,  // Wait for another outstanding miss finish
                MMU_RELOAD,     // Receive for mss ack, waiting for mmu re-access
                MMU_PENDING,    // Wait for another outstanding miss finish
                NEW_DISP,       // Wait for new issue
                LOWEST,
                NUM_OF_PRIORITIES,
                __LAST = NUM_OF_PRIORITIES
            };

            enum class IssueState : std::uint32_t
            {
                READY = 0,          // Ready to be issued
                __FIRST = READY,
                ISSUED,         // On the flight somewhere inside Load/Store Pipe
                NOT_READY,      // Not ready to be issued
                NUM_STATES,
                __LAST = NUM_STATES
            };

            LoadStoreInstInfo() = delete;
            LoadStoreInstInfo(const MemoryAccessInfoPtr & info_ptr) :
                mem_access_info_ptr_(info_ptr),
                rank_(IssuePriority::LOWEST),
                state_(IssueState::NOT_READY) {}

            // This Inst pointer will act as one of the two portals to the Inst class
            // and we will use this pointer to query values from functions of Inst class
            const InstPtr & getInstPtr() const {
                return mem_access_info_ptr_->getInstPtr();
            }

            // This MemoryAccessInfo pointer will act as one of the two portals to the MemoryAccesInfo class
            // and we will use this pointer to query values from functions of MemoryAccessInfo class
            const MemoryAccessInfoPtr & getMemoryAccessInfoPtr() const {
                return mem_access_info_ptr_;
            }

            // This is a function which will be added in the SPARTA_ADDPAIRs API.
            uint64_t getInstUniqueID() const {
                const MemoryAccessInfoPtr &mem_access_info_ptr = getMemoryAccessInfoPtr();
                return mem_access_info_ptr == nullptr ? 0 : mem_access_info_ptr->getInstUniqueID();
            }

            void setPriority(const IssuePriority & rank) {
                rank_.setValue(rank);
            }

            const IssuePriority & getPriority() const {
                return rank_.getEnumValue();
            }

            void setState(const IssueState & state) {
                state_.setValue(state);
             }

            const IssueState & getState() const {
                return state_.getEnumValue();
            }


            bool isReady() const { return (getState() == IssueState::READY); }

            bool winArb(const LoadStoreInstInfoPtr & that) const
            {
                if (that == nullptr) {
                    return true;
                }

                return (static_cast<uint32_t>(this->getPriority())
                    < static_cast<uint32_t>(that->getPriority()));
            }

        private:
            MemoryAccessInfoPtr mem_access_info_ptr_;
            sparta::State<IssuePriority> rank_;
            sparta::State<IssueState> state_;

        };  // class LoadStoreInstInfo

        using LoadStoreInstInfoAllocator = sparta::SpartaSharedPointerAllocator<LoadStoreInstInfo>;

        /*!
        * \class LoadStoreInstInfoPairDef
        * \brief Pair Definition class of the load store instruction that flows through the example/CoreModel
        */
        // This is the definition of the PairDefinition class of LoadStoreInstInfo.
        // This PairDefinition class could be named anything but it needs to inherit
        // publicly from sparta::PairDefinition templatized on the actual class LoadStoreInstInfo.
        class LoadStoreInstInfoPairDef : public sparta::PairDefinition<LoadStoreInstInfo>{
        public:

            // The SPARTA_ADDPAIRs APIs must be called during the construction of the PairDefinition class
            LoadStoreInstInfoPairDef() : PairDefinition<LoadStoreInstInfo>(){
                SPARTA_INVOKE_PAIRS(LoadStoreInstInfo);
            }
            SPARTA_REGISTER_PAIRS(SPARTA_ADDPAIR("DID",   &LoadStoreInstInfo::getInstUniqueID),
                                  SPARTA_ADDPAIR("rank",  &LoadStoreInstInfo::getPriority),
                                  SPARTA_ADDPAIR("state", &LoadStoreInstInfo::getState),
                                  SPARTA_FLATTEN(         &LoadStoreInstInfo::getMemoryAccessInfoPtr))
        };

        void onRobDrained_(const bool &val);
    private:
=======
        using LoadStoreInstInfoPtr = sparta::SpartaSharedPointer<LoadStoreInstInfo>;
        using FlushCriteria = FlushManager::FlushingCriteria;

        using LoadStoreInstIterator = sparta::Buffer<LoadStoreInstInfoPtr>::const_iterator;
>>>>>>> f4088b86

      private:
        using ScoreboardViews =
            std::array<std::unique_ptr<sparta::ScoreboardView>, core_types::N_REGFILES>;
        ScoreboardViews scoreboard_views_;
        ////////////////////////////////////////////////////////////////////////////////
        // Input Ports
        ////////////////////////////////////////////////////////////////////////////////
        sparta::DataInPort<InstQueue::value_type> in_lsu_insts_{&unit_port_set_, "in_lsu_insts", 1};

        sparta::DataInPort<InstPtr> in_rob_retire_ack_{&unit_port_set_, "in_rob_retire_ack", 1};

        sparta::DataInPort<FlushCriteria> in_reorder_flush_{&unit_port_set_, "in_reorder_flush",
                                                            sparta::SchedulingPhase::Flush, 1};

        sparta::DataInPort<MemoryAccessInfoPtr> in_mmu_lookup_req_{&unit_port_set_,
                                                                   "in_mmu_lookup_req", 1};

        sparta::DataInPort<MemoryAccessInfoPtr> in_mmu_lookup_ack_{&unit_port_set_,
                                                                   "in_mmu_lookup_ack", 0};

        sparta::DataInPort<MemoryAccessInfoPtr> in_cache_lookup_req_{&unit_port_set_,
                                                                     "in_cache_lookup_req", 1};

        sparta::DataInPort<MemoryAccessInfoPtr> in_cache_lookup_ack_{&unit_port_set_,
                                                                     "in_cache_lookup_ack", 0};

        sparta::SignalInPort in_cache_free_req_{&unit_port_set_, "in_cache_free_req", 0};

        sparta::SignalInPort in_mmu_free_req_{&unit_port_set_, "in_mmu_free_req", 0};

        ////////////////////////////////////////////////////////////////////////////////
        // Output Ports
        ////////////////////////////////////////////////////////////////////////////////
        sparta::DataOutPort<uint32_t> out_lsu_credits_{&unit_port_set_, "out_lsu_credits"};

        sparta::DataOutPort<MemoryAccessInfoPtr> out_mmu_lookup_req_{&unit_port_set_,
                                                                     "out_mmu_lookup_req", 0};

        sparta::DataOutPort<MemoryAccessInfoPtr> out_cache_lookup_req_{&unit_port_set_,
                                                                       "out_cache_lookup_req", 0};

        ////////////////////////////////////////////////////////////////////////////////
        // Internal States
        ////////////////////////////////////////////////////////////////////////////////

        // Issue Queue
        using LoadStoreIssueQueue = sparta::Buffer<LoadStoreInstInfoPtr>;
        LoadStoreIssueQueue ldst_inst_queue_;
        const uint32_t ldst_inst_queue_size_;

        sparta::Buffer<LoadStoreInstInfoPtr> replay_buffer_;
        const uint32_t replay_buffer_size_;
        const uint32_t replay_issue_delay_;

        sparta::PriorityQueue<LoadStoreInstInfoPtr> ready_queue_;
        // MMU unit
        bool mmu_busy_ = false;
        bool mmu_pending_inst_flushed = false;

        // L1 Data Cache
        bool cache_busy_ = false;
        bool cache_pending_inst_flushed_ = false;

        sparta::collection::Collectable<bool> cache_busy_collectable_{getContainer(), "dcache_busy",
                                                                      &cache_busy_};

        // LSInstInfo allocator
        LoadStoreInstInfoAllocator & load_store_info_allocator_;

        // allocator for this object type
        MemoryAccessInfoAllocator & memory_access_allocator_;

        // NOTE:
        // Depending on which kind of cache (e.g. blocking vs. non-blocking) is being used
        // This single slot could potentially be extended to a cache pending miss queue

        const int address_calculation_stage_;
        const int mmu_lookup_stage_;
        const int cache_lookup_stage_;
        const int cache_read_stage_;
        const int complete_stage_;

        // Load/Store Pipeline
        using LoadStorePipeline = sparta::Pipeline<LoadStoreInstInfoPtr>;
        LoadStorePipeline ldst_pipeline_;

        // LSU Microarchitecture parameters
        const bool allow_speculative_load_exec_;

        ////////////////////////////////////////////////////////////////////////////////
        // Event Handlers
        ////////////////////////////////////////////////////////////////////////////////

        // Event to issue instruction
        sparta::UniqueEvent<> uev_issue_inst_{&unit_event_set_, "issue_inst",
                                              CREATE_SPARTA_HANDLER(LSU, issueInst_)};

        sparta::PayloadEvent<LoadStoreInstInfoPtr> uev_replay_ready_{
            &unit_event_set_, "replay_ready",
            CREATE_SPARTA_HANDLER_WITH_DATA(LSU, replayReady_, LoadStoreInstInfoPtr)};

        sparta::PayloadEvent<LoadStoreInstInfoPtr> uev_append_ready_{
            &unit_event_set_, "append_ready",
            CREATE_SPARTA_HANDLER_WITH_DATA(LSU, appendReady_, LoadStoreInstInfoPtr)};

        ////////////////////////////////////////////////////////////////////////////////
        // Callbacks
        ////////////////////////////////////////////////////////////////////////////////
        // Send initial credits (ldst_inst_queue_size_) to Dispatch Unit
        void sendInitialCredits_();

        // Setup Scoreboard Views
        void setupScoreboard_();

        // Receive new load/store Instruction from Dispatch Unit
        void getInstsFromDispatch_(const InstPtr &);

        // Callback from Scoreboard to inform Operand Readiness
        void handleOperandIssueCheck_(const InstPtr & inst_ptr);

        // Receive update from ROB whenever store instructions retire
        void getAckFromROB_(const InstPtr &);

        // Issue/Re-issue ready instructions in the issue queue
        void issueInst_();

        // Calculate memory load/store address
        void handleAddressCalculation_();
        // Handle MMU access request
        void handleMMULookupReq_();
        void handleMMUReadyReq_(const MemoryAccessInfoPtr & memory_access_info_ptr);
        void getAckFromMMU_(const MemoryAccessInfoPtr & updated_memory_access_info_ptr);

        // Handle cache access request
        void handleCacheLookupReq_();
        void handleCacheReadyReq_(const MemoryAccessInfoPtr & memory_access_info_ptr);
        void getAckFromCache_(const MemoryAccessInfoPtr & updated_memory_access_info_ptr);

        // Perform cache read
        void handleCacheRead_();
        // Retire load/store instruction
        void completeInst_();

        // Handle instruction flush in LSU
        void handleFlush_(const FlushCriteria &);

<<<<<<< HEAD
        void dumpDebugContent_(std::ostream& output) const override final;
=======
        // Instructions in the replay ready to issue
        void replayReady_(const LoadStoreInstInfoPtr &);

        // Mark instruction as not ready and schedule replay ready
        void updateInstReplayReady_(const LoadStoreInstInfoPtr &);

        // Instructions in the replay ready to issue
        void appendReady_(const LoadStoreInstInfoPtr &);

>>>>>>> f4088b86
        ////////////////////////////////////////////////////////////////////////////////
        // Regular Function/Subroutine Call
        ////////////////////////////////////////////////////////////////////////////////

        LoadStoreInstInfoPtr createLoadStoreInst_(const InstPtr & inst_ptr);

        void allocateInstToIssueQueue_(const InstPtr & inst_ptr);

        bool allOlderStoresIssued_(const InstPtr & inst_ptr);

        void readyDependentLoads_(const LoadStoreInstInfoPtr &);

        bool instOperandReady_(const InstPtr &);

        void abortYoungerLoads_(const olympia::MemoryAccessInfoPtr & memory_access_info_ptr);

        // Remove instruction from pipeline which share the same address
        void dropInstFromPipeline_(const LoadStoreInstInfoPtr &);

        // Append new store instruction into replay queue
        void appendToReplayQueue_(const LoadStoreInstInfoPtr & inst_info_ptr);

        // Pop completed load/store instruction out of replay queue
        void removeInstFromReplayQueue_(const LoadStoreInstInfoPtr & inst_to_remove);
        void removeInstFromReplayQueue_(const InstPtr & inst_to_remove);

        void appendToReadyQueue_(const LoadStoreInstInfoPtr &);

        void appendToReadyQueue_(const InstPtr &);

        // Pop completed load/store instruction out of issue queue
        void popIssueQueue_(const LoadStoreInstInfoPtr &);

        // Arbitrate instruction issue from ldst_inst_queue
        LoadStoreInstInfoPtr arbitrateInstIssue_();

        // Check for ready to issue instructions
        bool isReadyToIssueInsts_() const;

        // Update issue priority after dispatch
        void updateIssuePriorityAfterNewDispatch_(const InstPtr &);

        // Update issue priority after TLB reload
        void updateIssuePriorityAfterTLBReload_(const MemoryAccessInfoPtr &, const bool = false);

        // Update issue priority after cache reload
        void updateIssuePriorityAfterCacheReload_(const MemoryAccessInfoPtr &, const bool = false);

        // Update issue priority after store instruction retires
        void updateIssuePriorityAfterStoreInstRetire_(const InstPtr &);

        // Flush instruction issue queue
        template <typename Comp> void flushIssueQueue_(const Comp &);

        // Flush load/store pipeline
        template <typename Comp> void flushLSPipeline_(const Comp &);

        // Counters
        sparta::Counter lsu_insts_dispatched_{getStatisticSet(), "lsu_insts_dispatched",
                                              "Number of LSU instructions dispatched",
                                              sparta::Counter::COUNT_NORMAL};
        sparta::Counter stores_retired_{getStatisticSet(), "stores_retired",
                                        "Number of stores retired", sparta::Counter::COUNT_NORMAL};
        sparta::Counter lsu_insts_issued_{getStatisticSet(), "lsu_insts_issued",
                                          "Number of LSU instructions issued",
                                          sparta::Counter::COUNT_NORMAL};
        sparta::Counter replay_insts_{getStatisticSet(), "replay_insts_",
                                      "Number of Replay instructions issued",
                                      sparta::Counter::COUNT_NORMAL};
        sparta::Counter lsu_insts_completed_{getStatisticSet(), "lsu_insts_completed",
                                             "Number of LSU instructions completed",
                                             sparta::Counter::COUNT_NORMAL};
        sparta::Counter lsu_flushes_{getStatisticSet(), "lsu_flushes",
                                     "Number of instruction flushes at LSU",
                                     sparta::Counter::COUNT_NORMAL};

        sparta::Counter biu_reqs_{getStatisticSet(), "biu_reqs", "Number of BIU reqs",
                                  sparta::Counter::COUNT_NORMAL};

        // When simulation is ending (error or not), this function
        // will be called
        void onStartingTeardown_() override;

        bool olderStoresExists_(const InstPtr & inst_ptr);

        friend class LSUTester;
    };

    class LSUTester;
} // namespace olympia<|MERGE_RESOLUTION|>--- conflicted
+++ resolved
@@ -77,147 +77,18 @@
         // Type Name/Alias Declaration
         ////////////////////////////////////////////////////////////////////////////////
 
-<<<<<<< HEAD
         bool retire_done_ = false;
-        class LoadStoreInstInfo;
-
         using LoadStoreInstInfoPtr = sparta::SpartaSharedPointer<LoadStoreInstInfo>;
+        using LoadStoreInstIterator = sparta::Buffer<LoadStoreInstInfoPtr>::const_iterator;
+
         using FlushCriteria = FlushManager::FlushingCriteria;
 
-        enum class PipelineStage
-        {
-            MMU_LOOKUP = 0,     //1,
-            CACHE_LOOKUP = 1,   //3,
-            COMPLETE = 2,       //4
-            NUM_STAGES
-        };
-
-        // Forward declaration of the Pair Definition class is must as we are friending it.
-        class LoadStoreInstInfoPairDef;
-        // Keep record of instruction issue information
-        class LoadStoreInstInfo
-        {
-        public:
-            // The modeler needs to alias a type called "SpartaPairDefinitionType" to the Pair Definition class  of itself
-            using SpartaPairDefinitionType = LoadStoreInstInfoPairDef;
-            enum class IssuePriority : std::uint16_t
-            {
-                HIGHEST = 0,
-                __FIRST = HIGHEST,
-                CACHE_RELOAD,   // Receive mss ack, waiting for cache re-access
-                CACHE_PENDING,  // Wait for another outstanding miss finish
-                MMU_RELOAD,     // Receive for mss ack, waiting for mmu re-access
-                MMU_PENDING,    // Wait for another outstanding miss finish
-                NEW_DISP,       // Wait for new issue
-                LOWEST,
-                NUM_OF_PRIORITIES,
-                __LAST = NUM_OF_PRIORITIES
-            };
-
-            enum class IssueState : std::uint32_t
-            {
-                READY = 0,          // Ready to be issued
-                __FIRST = READY,
-                ISSUED,         // On the flight somewhere inside Load/Store Pipe
-                NOT_READY,      // Not ready to be issued
-                NUM_STATES,
-                __LAST = NUM_STATES
-            };
-
-            LoadStoreInstInfo() = delete;
-            LoadStoreInstInfo(const MemoryAccessInfoPtr & info_ptr) :
-                mem_access_info_ptr_(info_ptr),
-                rank_(IssuePriority::LOWEST),
-                state_(IssueState::NOT_READY) {}
-
-            // This Inst pointer will act as one of the two portals to the Inst class
-            // and we will use this pointer to query values from functions of Inst class
-            const InstPtr & getInstPtr() const {
-                return mem_access_info_ptr_->getInstPtr();
-            }
-
-            // This MemoryAccessInfo pointer will act as one of the two portals to the MemoryAccesInfo class
-            // and we will use this pointer to query values from functions of MemoryAccessInfo class
-            const MemoryAccessInfoPtr & getMemoryAccessInfoPtr() const {
-                return mem_access_info_ptr_;
-            }
-
-            // This is a function which will be added in the SPARTA_ADDPAIRs API.
-            uint64_t getInstUniqueID() const {
-                const MemoryAccessInfoPtr &mem_access_info_ptr = getMemoryAccessInfoPtr();
-                return mem_access_info_ptr == nullptr ? 0 : mem_access_info_ptr->getInstUniqueID();
-            }
-
-            void setPriority(const IssuePriority & rank) {
-                rank_.setValue(rank);
-            }
-
-            const IssuePriority & getPriority() const {
-                return rank_.getEnumValue();
-            }
-
-            void setState(const IssueState & state) {
-                state_.setValue(state);
-             }
-
-            const IssueState & getState() const {
-                return state_.getEnumValue();
-            }
-
-
-            bool isReady() const { return (getState() == IssueState::READY); }
-
-            bool winArb(const LoadStoreInstInfoPtr & that) const
-            {
-                if (that == nullptr) {
-                    return true;
-                }
-
-                return (static_cast<uint32_t>(this->getPriority())
-                    < static_cast<uint32_t>(that->getPriority()));
-            }
-
-        private:
-            MemoryAccessInfoPtr mem_access_info_ptr_;
-            sparta::State<IssuePriority> rank_;
-            sparta::State<IssueState> state_;
-
-        };  // class LoadStoreInstInfo
-
-        using LoadStoreInstInfoAllocator = sparta::SpartaSharedPointerAllocator<LoadStoreInstInfo>;
-
-        /*!
-        * \class LoadStoreInstInfoPairDef
-        * \brief Pair Definition class of the load store instruction that flows through the example/CoreModel
-        */
-        // This is the definition of the PairDefinition class of LoadStoreInstInfo.
-        // This PairDefinition class could be named anything but it needs to inherit
-        // publicly from sparta::PairDefinition templatized on the actual class LoadStoreInstInfo.
-        class LoadStoreInstInfoPairDef : public sparta::PairDefinition<LoadStoreInstInfo>{
-        public:
-
-            // The SPARTA_ADDPAIRs APIs must be called during the construction of the PairDefinition class
-            LoadStoreInstInfoPairDef() : PairDefinition<LoadStoreInstInfo>(){
-                SPARTA_INVOKE_PAIRS(LoadStoreInstInfo);
-            }
-            SPARTA_REGISTER_PAIRS(SPARTA_ADDPAIR("DID",   &LoadStoreInstInfo::getInstUniqueID),
-                                  SPARTA_ADDPAIR("rank",  &LoadStoreInstInfo::getPriority),
-                                  SPARTA_ADDPAIR("state", &LoadStoreInstInfo::getState),
-                                  SPARTA_FLATTEN(         &LoadStoreInstInfo::getMemoryAccessInfoPtr))
-        };
-
-        void onRobDrained_(const bool &val);
-    private:
-=======
-        using LoadStoreInstInfoPtr = sparta::SpartaSharedPointer<LoadStoreInstInfo>;
-        using FlushCriteria = FlushManager::FlushingCriteria;
-
-        using LoadStoreInstIterator = sparta::Buffer<LoadStoreInstInfoPtr>::const_iterator;
->>>>>>> f4088b86
+        void onRobDrained_(const bool & val);
 
       private:
         using ScoreboardViews =
             std::array<std::unique_ptr<sparta::ScoreboardView>, core_types::N_REGFILES>;
+
         ScoreboardViews scoreboard_views_;
         ////////////////////////////////////////////////////////////////////////////////
         // Input Ports
@@ -361,9 +232,7 @@
         // Handle instruction flush in LSU
         void handleFlush_(const FlushCriteria &);
 
-<<<<<<< HEAD
-        void dumpDebugContent_(std::ostream& output) const override final;
-=======
+        void dumpDebugContent_(std::ostream & output) const override final;
         // Instructions in the replay ready to issue
         void replayReady_(const LoadStoreInstInfoPtr &);
 
@@ -373,7 +242,6 @@
         // Instructions in the replay ready to issue
         void appendReady_(const LoadStoreInstInfoPtr &);
 
->>>>>>> f4088b86
         ////////////////////////////////////////////////////////////////////////////////
         // Regular Function/Subroutine Call
         ////////////////////////////////////////////////////////////////////////////////

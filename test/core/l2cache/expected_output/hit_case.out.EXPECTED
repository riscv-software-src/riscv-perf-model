--- conflicted
+++ resolved
@@ -3,56 +3,31 @@
 #Exe:      
 #SimulatorVersion:
 #Repro:    
-<<<<<<< HEAD
-#Start:    Wednesday Wed Sep 25 22:41:27 2024
-#Elapsed:  0.002702s
-=======
 #Start:    Tuesday Tue Oct  8 16:48:48 2024
 #Elapsed:  0.00378s
->>>>>>> 83dc12db
 {0000000000 00000000 top.l2cache info} L2Cache: L2Cache construct: #4294967295
 {0000000000 00000000 top.l2cache info} sendInitialCredits_: Sending initial credits to ICache : 8
 {0000000000 00000000 top.l2cache info} sendInitialCredits_: Sending initial credits to DCache : 8
 {0000000000 00000000 top.biu info} sendInitialCredits_: Sending initial credits to L2Cache : 32
-<<<<<<< HEAD
-{0000000000 00000000 top.icache info} ReceiveCredits_: Ack: '8' Received
-{0000000000 00000000 top.dcache info} ReceiveCredits_: Ack: '8' Received
-{0000000000 00000000 top.dcache info} req_inst_: Instruction: 'uid: 0 BEFORE_FETCH 0 pid: 1 uopid: 0 'sw	3' ' Requested
-{0000000000 00000000 top.icache info} req_inst_: Instruction: 'uid: 0 BEFORE_FETCH 0 pid: 1 uopid: 0 'sw	3' ' Requested
-{0000000001 00000001 top.l2cache info} getCreditsFromBIU_: Credits received from BIU on the port : Current BIU credit available = 32
-=======
 {0000000000 00000000 top.icache info} ReceiveAck_: Ack: '8' Received
 {0000000000 00000000 top.dcache info} ReceiveAck_: Ack: '8' Received
 {0000000000 00000000 top.dcache info} req_inst_: Instruction: 'uid:0   FETCHED 0 pid:1 uopid:0 'sw	3' ' Requested
 {0000000000 00000000 top.icache info} req_inst_: Instruction: 'uid:0   FETCHED 0 pid:1 uopid:0 'sw	3' ' Requested
 {0000000001 00000001 top.l2cache info} getAckFromBIU_: Ack received from BIU on the port : Current BIU credit available = 32
->>>>>>> 83dc12db
 {0000000001 00000001 top.l2cache info} getReqFromDCache_: Request received from DCache on the port
 {0000000001 00000001 top.l2cache info} appendDCacheReqQueue_: Append DCache->L2Cache request queue!
 {0000000001 00000001 top.l2cache info} getReqFromICache_: Request received from ICache on the port
 {0000000001 00000001 top.l2cache info} appendICacheReqQueue_: Append ICache->L2Cache request queue!
 {0000000001 00000001 top.l2cache info} arbitrateL2CacheAccessReqs_: Arbitration winner - ICache
 {0000000001 00000001 top.l2cache info} create_Req_: ICache request is sent to Pipeline_req_Q!
-{0000000001 00000001 top.l2cache info} create_Req_: L2Cache->ICache :  Credit is sent.
-{0000000002 00000002 top.icache info} ReceiveCredits_: Ack: '1' Received
+{0000000002 00000002 top.icache info} ReceiveAck_: Ack: '8' Received
+{0000000002 00000002 top.l2cache info} handle_L2Cache_ICache_Ack_: L2Cache->ICache :  Ack is sent.
 {0000000002 00000002 top.l2cache info} issue_Req_: Request is sent to Pipeline! SrcUnit : ICACHE
 {0000000002 00000002 top.l2cache info} arbitrateL2CacheAccessReqs_: Arbitration winner - DCache
 {0000000002 00000002 top.l2cache info} create_Req_: DCache request is sent to Pipeline_req_Q!
-{0000000002 00000002 top.l2cache info} create_Req_: L2Cache->DCache :  Credit is sent.
-{0000000003 00000003 top.dcache info} ReceiveCredits_: Ack: '1' Received
+{0000000003 00000003 top.dcache info} ReceiveAck_: Ack: '8' Received
+{0000000003 00000003 top.l2cache info} handle_L2Cache_DCache_Ack_: L2Cache->DCache :  Ack is sent.
 {0000000003 00000003 top.l2cache info} issue_Req_: Request is sent to Pipeline! SrcUnit : DCACHE
-<<<<<<< HEAD
-{0000000011 00000011 top.l2cache info} handleCacheAccessRequest_: Pipeline stage CACHE_LOOKUP : memptr: deadbeef uid: 0 BEFORE_FETCH 0 pid: 1 uopid: 0 'sw	3' 
-{0000000011 00000011 top.l2cache info} cacheLookup_: Cache MISS: phyAddr=0xdeadbeef
-{0000000012 00000012 top.l2cache info} handleCacheAccessRequest_: Pipeline stage CACHE_LOOKUP : memptr: deadbeef uid: 0 BEFORE_FETCH 0 pid: 1 uopid: 0 'sw	3' 
-{0000000012 00000012 top.l2cache info} cacheLookup_: Cache MISS: phyAddr=0xdeadbeef
-{0000000012 00000012 top.l2cache info} handleCacheAccessResult_: Pipeline stage HIT_MISS_HANDLING : memptr: deadbeef uid: 0 BEFORE_FETCH 0 pid: 1 uopid: 0 'sw	3' 
-{0000000012 00000012 top.l2cache info} handleCacheAccessResult_: Storing the CACHE MISS in miss_pending_buffer_
-{0000000012 00000012 top.l2cache info} appendBIUReqQueue_: Append L2Cache->BIU req queue
-{0000000012 00000012 top.l2cache info} handle_L2Cache_BIU_Req_: L2Cache Request sent to BIU : Current BIU credit available = 31
-{0000000013 00000013 top.biu info} sinkInst_: Instruction: 'uid: 0 BEFORE_FETCH 0 pid: 1 uopid: 0 'sw	3' ' sinked
-{0000000013 00000013 top.l2cache info} handleCacheAccessResult_: Pipeline stage HIT_MISS_HANDLING : memptr: deadbeef uid: 0 BEFORE_FETCH 0 pid: 1 uopid: 0 'sw	3' 
-=======
 {0000000011 00000011 top.l2cache info} handleCacheAccessRequest_: Pipeline stage CACHE_LOOKUP : memptr: uid:0   FETCHED 0 pid:1 uopid:0 'sw	3' 
 {0000000011 00000011 top.l2cache info} cacheLookup_: Cache MISS: phyAddr=0xdeadbeef
 {0000000012 00000012 top.l2cache info} handleCacheAccessRequest_: Pipeline stage CACHE_LOOKUP : memptr: uid:0   FETCHED 0 pid:1 uopid:0 'sw	3' 
@@ -63,9 +38,8 @@
 {0000000012 00000012 top.l2cache info} handle_L2Cache_BIU_Req_: L2Cache Request sent to BIU : Current BIU credit available = 31
 {0000000013 00000013 top.biu info} sinkInst_: Instruction: 'uid:0   FETCHED 0 pid:1 uopid:0 'sw	3' ' sinked
 {0000000013 00000013 top.l2cache info} handleCacheAccessResult_: Pipeline stage HIT_MISS_HANDLING : memptr: uid:0   FETCHED 0 pid:1 uopid:0 'sw	3' 
->>>>>>> 83dc12db
 {0000000013 00000013 top.l2cache info} handleCacheAccessResult_: Storing the CACHE MISS in miss_pending_buffer_
-{0000000024 00000024 top.l2cache info} getCreditsFromBIU_: Credits received from BIU on the port : Current BIU credit available = 32
+{0000000024 00000024 top.l2cache info} getAckFromBIU_: Ack received from BIU on the port : Current BIU credit available = 32
 {0000000034 00000034 top.l2cache info} getRespFromBIU_: Response received from BIU on the port
 {0000000034 00000034 top.l2cache info} appendBIURespQueue_: Append BIU->L2Cache resp queue!
 {0000000034 00000034 top.l2cache info} arbitrateL2CacheAccessReqs_: Arbitration winner - BIU
@@ -74,23 +48,6 @@
 {0000000035 00000035 top.l2cache info} arbitrateL2CacheAccessReqs_: Arbitration winner - BIU
 {0000000035 00000035 top.l2cache info} create_Req_: Request found in miss_pending_buffer_ with SrcUnit : DCACHE
 {0000000036 00000036 top.l2cache info} issue_Req_: Request is sent to Pipeline! SrcUnit : BIU
-<<<<<<< HEAD
-{0000000044 00000044 top.l2cache info} handleCacheAccessRequest_: Pipeline stage CACHE_LOOKUP : memptr: deadbeef uid: 0 BEFORE_FETCH 0 pid: 1 uopid: 0 'sw	3' 
-{0000000044 00000044 top.l2cache info} cacheLookup_: Cache MISS: phyAddr=0xdeadbeef
-{0000000044 00000044 top.l2cache info} handleCacheAccessRequest_: Reload Complete: phyAddr=0xdeadbeef
-{0000000045 00000045 top.l2cache info} handleCacheAccessRequest_: Pipeline stage CACHE_LOOKUP : memptr: deadbeef uid: 0 BEFORE_FETCH 0 pid: 1 uopid: 0 'sw	3' 
-{0000000045 00000045 top.l2cache info} cacheLookup_: Cache HIT: phyAddr=0xdeadbeef
-{0000000045 00000045 top.l2cache info} handleCacheAccessResult_: Pipeline stage HIT_MISS_HANDLING : memptr: deadbeef uid: 0 BEFORE_FETCH 0 pid: 1 uopid: 0 'sw	3' 
-{0000000045 00000045 top.l2cache info} appendICacheRespQueue_: Append L2Cache->ICache resp queue!
-{0000000045 00000045 top.l2cache info} handle_L2Cache_ICache_Resp_: L2Cache Resp is sent to ICache!
-{0000000046 00000046 top.icache info} ReceiveInst_: Instruction: 'uid: 0 BEFORE_FETCH 0 pid: 1 uopid: 0 'sw	3' ' Received
-{0000000046 00000046 top.l2cache info} handleCacheAccessResult_: Pipeline stage HIT_MISS_HANDLING : memptr: deadbeef uid: 0 BEFORE_FETCH 0 pid: 1 uopid: 0 'sw	3' 
-{0000000046 00000046 top.l2cache info} appendDCacheRespQueue_: Append L2Cache->DCache resp queue!
-{0000000046 00000046 top.l2cache info} handle_L2Cache_DCache_Resp_: L2Cache Resp is sent to DCache!
-{0000000047 00000047 top.dcache info} ReceiveInst_: Instruction: 'uid: 0 BEFORE_FETCH 0 pid: 1 uopid: 0 'sw	3' ' Received
-{0000000050 00000050 top.dcache info} req_inst_: Instruction: 'uid: 1 BEFORE_FETCH 0 pid: 2 uopid: 0 'lw	5,3,4' ' Requested
-{0000000050 00000050 top.icache info} req_inst_: Instruction: 'uid: 1 BEFORE_FETCH 0 pid: 2 uopid: 0 'lw	5,3,4' ' Requested
-=======
 {0000000044 00000044 top.l2cache info} handleCacheAccessRequest_: Pipeline stage CACHE_LOOKUP : memptr: uid:0   FETCHED 0 pid:1 uopid:0 'sw	3' 
 {0000000044 00000044 top.l2cache info} cacheLookup_: Cache MISS: phyAddr=0xdeadbeef
 {0000000044 00000044 top.l2cache info} handleCacheAccessRequest_: Reload Complete: phyAddr=0xdeadbeef
@@ -106,35 +63,20 @@
 {0000000047 00000047 top.dcache info} ReceiveInst_: Instruction: 'uid:0   FETCHED 0 pid:1 uopid:0 'sw	3' ' Received
 {0000000050 00000050 top.dcache info} req_inst_: Instruction: 'uid:1   FETCHED 0 pid:2 uopid:0 'lw	5,3,4' ' Requested
 {0000000050 00000050 top.icache info} req_inst_: Instruction: 'uid:1   FETCHED 0 pid:2 uopid:0 'lw	5,3,4' ' Requested
->>>>>>> 83dc12db
 {0000000051 00000051 top.l2cache info} getReqFromDCache_: Request received from DCache on the port
 {0000000051 00000051 top.l2cache info} appendDCacheReqQueue_: Append DCache->L2Cache request queue!
 {0000000051 00000051 top.l2cache info} getReqFromICache_: Request received from ICache on the port
 {0000000051 00000051 top.l2cache info} appendICacheReqQueue_: Append ICache->L2Cache request queue!
 {0000000051 00000051 top.l2cache info} arbitrateL2CacheAccessReqs_: Arbitration winner - ICache
 {0000000051 00000051 top.l2cache info} create_Req_: ICache request is sent to Pipeline_req_Q!
-{0000000051 00000051 top.l2cache info} create_Req_: L2Cache->ICache :  Credit is sent.
-{0000000052 00000052 top.icache info} ReceiveCredits_: Ack: '1' Received
+{0000000052 00000052 top.icache info} ReceiveAck_: Ack: '8' Received
+{0000000052 00000052 top.l2cache info} handle_L2Cache_ICache_Ack_: L2Cache->ICache :  Ack is sent.
 {0000000052 00000052 top.l2cache info} issue_Req_: Request is sent to Pipeline! SrcUnit : ICACHE
 {0000000052 00000052 top.l2cache info} arbitrateL2CacheAccessReqs_: Arbitration winner - DCache
 {0000000052 00000052 top.l2cache info} create_Req_: DCache request is sent to Pipeline_req_Q!
-{0000000052 00000052 top.l2cache info} create_Req_: L2Cache->DCache :  Credit is sent.
-{0000000053 00000053 top.dcache info} ReceiveCredits_: Ack: '1' Received
+{0000000053 00000053 top.dcache info} ReceiveAck_: Ack: '8' Received
+{0000000053 00000053 top.l2cache info} handle_L2Cache_DCache_Ack_: L2Cache->DCache :  Ack is sent.
 {0000000053 00000053 top.l2cache info} issue_Req_: Request is sent to Pipeline! SrcUnit : DCACHE
-<<<<<<< HEAD
-{0000000061 00000061 top.l2cache info} handleCacheAccessRequest_: Pipeline stage CACHE_LOOKUP : memptr: deadbeef uid: 1 BEFORE_FETCH 0 pid: 2 uopid: 0 'lw	5,3,4' 
-{0000000061 00000061 top.l2cache info} cacheLookup_: Cache HIT: phyAddr=0xdeadbeef
-{0000000062 00000062 top.l2cache info} handleCacheAccessRequest_: Pipeline stage CACHE_LOOKUP : memptr: deadbeef uid: 1 BEFORE_FETCH 0 pid: 2 uopid: 0 'lw	5,3,4' 
-{0000000062 00000062 top.l2cache info} cacheLookup_: Cache HIT: phyAddr=0xdeadbeef
-{0000000062 00000062 top.l2cache info} handleCacheAccessResult_: Pipeline stage HIT_MISS_HANDLING : memptr: deadbeef uid: 1 BEFORE_FETCH 0 pid: 2 uopid: 0 'lw	5,3,4' 
-{0000000062 00000062 top.l2cache info} appendICacheRespQueue_: Append L2Cache->ICache resp queue!
-{0000000062 00000062 top.l2cache info} handle_L2Cache_ICache_Resp_: L2Cache Resp is sent to ICache!
-{0000000063 00000063 top.icache info} ReceiveInst_: Instruction: 'uid: 1 BEFORE_FETCH 0 pid: 2 uopid: 0 'lw	5,3,4' ' Received
-{0000000063 00000063 top.l2cache info} handleCacheAccessResult_: Pipeline stage HIT_MISS_HANDLING : memptr: deadbeef uid: 1 BEFORE_FETCH 0 pid: 2 uopid: 0 'lw	5,3,4' 
-{0000000063 00000063 top.l2cache info} appendDCacheRespQueue_: Append L2Cache->DCache resp queue!
-{0000000063 00000063 top.l2cache info} handle_L2Cache_DCache_Resp_: L2Cache Resp is sent to DCache!
-{0000000064 00000064 top.dcache info} ReceiveInst_: Instruction: 'uid: 1 BEFORE_FETCH 0 pid: 2 uopid: 0 'lw	5,3,4' ' Received
-=======
 {0000000061 00000061 top.l2cache info} handleCacheAccessRequest_: Pipeline stage CACHE_LOOKUP : memptr: uid:1   FETCHED 0 pid:2 uopid:0 'lw	5,3,4' 
 {0000000061 00000061 top.l2cache info} cacheLookup_: Cache HIT: phyAddr=0xdeadbeef
 {0000000062 00000062 top.l2cache info} handleCacheAccessRequest_: Pipeline stage CACHE_LOOKUP : memptr: uid:1   FETCHED 0 pid:2 uopid:0 'lw	5,3,4' 
@@ -146,5 +88,4 @@
 {0000000063 00000063 top.l2cache info} handleCacheAccessResult_: Pipeline stage HIT_MISS_HANDLING : memptr: uid:1   FETCHED 0 pid:2 uopid:0 'lw	5,3,4' 
 {0000000063 00000063 top.l2cache info} appendDCacheRespQueue_: Append L2Cache->DCache resp queue!
 {0000000063 00000063 top.l2cache info} handle_L2Cache_DCache_Resp_: L2Cache Resp is sent to DCache!
-{0000000064 00000064 top.dcache info} ReceiveInst_: Instruction: 'uid:1   FETCHED 0 pid:2 uopid:0 'lw	5,3,4' ' Received
->>>>>>> 83dc12db
+{0000000064 00000064 top.dcache info} ReceiveInst_: Instruction: 'uid:1   FETCHED 0 pid:2 uopid:0 'lw	5,3,4' ' Received
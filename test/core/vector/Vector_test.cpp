--- conflicted
+++ resolved
@@ -56,47 +56,27 @@
 
     void test_vl(const uint32_t expected_vl)
     {
-<<<<<<< HEAD
         EXPECT_TRUE(decode_->vector_config_->getVL() == expected_vl);
-=======
-        EXPECT_TRUE(decode_->VectorConfig_.vl == expected_vl);
->>>>>>> 5ab2f6b1
     }
 
     void test_sew(const uint32_t expected_sew)
     {
-<<<<<<< HEAD
         EXPECT_TRUE(decode_->vector_config_->getSEW() == expected_sew);
-=======
-        EXPECT_TRUE(decode_->VectorConfig_.sew == expected_sew);
->>>>>>> 5ab2f6b1
     }
 
     void test_lmul(const uint32_t expected_lmul)
     {
-<<<<<<< HEAD
         EXPECT_TRUE(decode_->vector_config_->getLMUL() == expected_lmul);
-=======
-        EXPECT_TRUE(decode_->VectorConfig_.lmul == expected_lmul);
->>>>>>> 5ab2f6b1
     }
 
     void test_vlmax(const uint32_t expected_vlmax)
     {
-<<<<<<< HEAD
         EXPECT_TRUE(decode_->vector_config_->getVLMAX() == expected_vlmax);
-=======
-        EXPECT_TRUE(decode_->VectorConfig_.vlmax == expected_vlmax);
->>>>>>> 5ab2f6b1
     }
 
     void test_vta(const bool expected_vta)
     {
-<<<<<<< HEAD
         EXPECT_TRUE(decode_->vector_config_->getVTA() == expected_vta);
-=======
-        EXPECT_TRUE(decode_->VectorConfig_.vta == expected_vta);
->>>>>>> 5ab2f6b1
     }
 
 private:
@@ -313,6 +293,14 @@
         }
         EXPECT_TRUE(sparta_exception_fired);
     }
+    else if(input_file.find("vlsu_load.json") != std::string::npos)
+    {
+        cls.runSimulator(&sim);
+    }
+    else if(input_file.find("vlsu_store.json") != std::string::npos)
+    {
+        cls.runSimulator(&sim);
+    }
     else
     {
         sparta_assert(false, "Invalid input file: " << input_file);

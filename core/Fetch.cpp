// <Fetch.cpp> -*- C++ -*-

//!
//! \file Fetch.cpp
//! \brief Implementation of the CoreModel Fetch unit
//!

#include <algorithm>
#include "Fetch.hpp"
#include "InstGenerator.hpp"
#include "MavisUnit.hpp"

#include "sparta/utils/LogUtils.hpp"
#include "sparta/events/StartupEvent.hpp"

namespace olympia
{
    const char * Fetch::name = "fetch";

    Fetch::Fetch(sparta::TreeNode * node,
                 const FetchParameterSet * p) :
        sparta::Unit(node),
        num_insts_to_fetch_(p->num_to_fetch),
        my_clk_(getClock())
    {
        in_fetch_queue_credits_.
            registerConsumerHandler(CREATE_SPARTA_HANDLER_WITH_DATA(Fetch, receiveFetchQueueCredits_, uint32_t));

        fetch_inst_event_.reset(new sparta::SingleCycleUniqueEvent<>(&unit_event_set_, "fetch_random",
                                                                     CREATE_SPARTA_HANDLER(Fetch, fetchInstruction_)));
        // Schedule a single event to start reading from a trace file
        sparta::StartupEvent(node, CREATE_SPARTA_HANDLER(Fetch, initialize_));

        in_fetch_flush_redirect_.registerConsumerHandler(CREATE_SPARTA_HANDLER_WITH_DATA(Fetch, flushFetch_, uint64_t));

    }

    Fetch::~Fetch() {}

    void Fetch::initialize_()
    {
        // Get the CPU Node
        auto cpu_node   = getContainer()->getParent()->getParent();
        auto extension  = sparta::notNull(cpu_node->getExtension("simulation_configuration"));
        auto workload   = extension->getParameters()->getParameter("workload");
        inst_generator_ = InstGenerator::createGenerator(getMavis(getContainer()), workload->getValueAsString());

        fetch_inst_event_->schedule(1);
    }

    void Fetch::fetchInstruction_()
    {
        const uint32_t upper = std::min(credits_inst_queue_, num_insts_to_fetch_);

        // Nothing to send.  Don't need to schedule this again.
        if(upper == 0) { return; }

        InstGroupPtr insts_to_send = sparta::allocate_sparta_shared_pointer<InstGroup>(instgroup_allocator);
        for(uint32_t i = 0; i < upper; ++i)
        {
            InstPtr ex_inst = inst_generator_->getNextInst(my_clk_);
            if(SPARTA_EXPECT_TRUE(nullptr != ex_inst))
            {
                ex_inst->setSpeculative(speculative_path_);
                insts_to_send->emplace_back(ex_inst);

                ILOG("Sending: " << ex_inst << " down the pipe");
            }
            else {
                break;
            }
        }

        if(false == insts_to_send->empty())
        {
            out_fetch_queue_write_.send(insts_to_send);

<<<<<<< HEAD
            credits_inst_queue_ -= upper;
            if(credits_inst_queue_ > 0) {
                fetch_inst_event_->schedule(1);
            }

            if(SPARTA_EXPECT_FALSE(info_logger_)) {
                info_logger_ << "Fetch: send num_inst=" << insts_to_send->size()
                             << " instructions, remaining credit=" << credits_inst_queue_;
            }
        }
        else if(SPARTA_EXPECT_FALSE(info_logger_)) {
            info_logger_ << "Fetch: no instructions from trace";
        }
=======
        credits_inst_queue_ -= static_cast<uint32_t> (insts_to_send->size());

        if((credits_inst_queue_ > 0) && (false == inst_generator_->isDone())) {
            fetch_inst_event_->schedule(1);
        }

        ILOG("Fetch: send num_inst=" << insts_to_send->size()
             << " instructions, remaining credit=" << credits_inst_queue_);
>>>>>>> 839c4876
    }

    // Called when decode has room
    void Fetch::receiveFetchQueueCredits_(const uint32_t & dat) {
        credits_inst_queue_ += dat;

        ILOG("Fetch: receive num_decode_credits=" << dat
             << ", total decode_credits=" << credits_inst_queue_);

        // Schedule a fetch event this cycle
        fetch_inst_event_->schedule(sparta::Clock::Cycle(0));
    }

    // Called from Retire via in_fetch_flush_redirect_ port
    void Fetch::flushFetch_(const uint64_t & new_addr) {
        ILOG("Fetch: receive flush on new_addr=0x"
             << std::hex << new_addr << std::dec);

        // Cancel all previously sent instructions on the outport
        out_fetch_queue_write_.cancel();

        // No longer speculative
        speculative_path_ = false;
    }

}<|MERGE_RESOLUTION|>--- conflicted
+++ resolved
@@ -75,8 +75,11 @@
         {
             out_fetch_queue_write_.send(insts_to_send);
 
-<<<<<<< HEAD
-            credits_inst_queue_ -= upper;
+            credits_inst_queue_ -= static_cast<uint32_t> (insts_to_send->size());
+
+            if((credits_inst_queue_ > 0) && (false == inst_generator_->isDone())) {
+                fetch_inst_event_->schedule(1);
+            }
             if(credits_inst_queue_ > 0) {
                 fetch_inst_event_->schedule(1);
             }
@@ -89,16 +92,6 @@
         else if(SPARTA_EXPECT_FALSE(info_logger_)) {
             info_logger_ << "Fetch: no instructions from trace";
         }
-=======
-        credits_inst_queue_ -= static_cast<uint32_t> (insts_to_send->size());
-
-        if((credits_inst_queue_ > 0) && (false == inst_generator_->isDone())) {
-            fetch_inst_event_->schedule(1);
-        }
-
-        ILOG("Fetch: send num_inst=" << insts_to_send->size()
-             << " instructions, remaining credit=" << credits_inst_queue_);
->>>>>>> 839c4876
     }
 
     // Called when decode has room

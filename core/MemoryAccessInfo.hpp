--- conflicted
+++ resolved
@@ -133,14 +133,13 @@
 
         bool getPhyAddrStatus() const { return phy_addr_ready_; }
 
-        uint64_t getPhyAddr() const { return paddr_; }
+        sparta::memory::addr_t getPhyAddr() const { return paddr_; }
+
+        void setPAddr(sparta::memory::addr_t paddr) { paddr_ = paddr; }
 
         sparta::memory::addr_t getVAddr() const { return vaddr_; }
-<<<<<<< HEAD
 
         void setVAddr(sparta::memory::addr_t vaddr) { vaddr_ = vaddr; }
-=======
->>>>>>> 8f9e442a
 
         void setSrcUnit(const ArchUnit & src_unit) { src_ = src_unit; }
 
@@ -224,10 +223,10 @@
         ArchUnit dest_ = ArchUnit::NO_ACCESS;
 
         // Virtual Address
-        const uint64_t vaddr_;
+        sparta::memory::addr_t vaddr_;
 
         // Physical Address
-        const uint64_t paddr_;
+        sparta::memory::addr_t paddr_;
 
         // Pointer to next request for DEBUG/TRACK
         // (Note : Currently used only to track request with same cacheline in L2Cache
@@ -241,8 +240,6 @@
         LoadStoreInstIterator issue_queue_iterator_;
         LoadStoreInstIterator replay_queue_iterator_;
         MSHREntryInfoIterator mshr_entry_info_iterator_;
-
-        sparta::memory::addr_t vaddr_;
     };
 
     using MemoryAccessInfoPtr = sparta::SpartaSharedPointer<MemoryAccessInfo>;
@@ -323,19 +320,9 @@
 
     inline std::ostream & operator<<(std::ostream & os, const olympia::MemoryAccessInfo & mem)
     {
-<<<<<<< HEAD
-        if(mem.getInstPtr()->isVector())
-        {
-            os << "memptr: " << mem.getInstPtr() << " vaddr: " << mem.getVAddr();
-        }
-        else
-        {
-            os << "memptr: " << mem.getInstPtr();
-=======
         os << "memptr: " << std::hex << mem.getPhyAddr() << std::dec;
         if (mem.getInstPtr() != nullptr) {
             os << " " << mem.getInstPtr();
->>>>>>> 8f9e442a
         }
         return os;
     }

--- conflicted
+++ resolved
@@ -70,14 +70,10 @@
 add_subdirectory (mavis)
 add_subdirectory (core)
 add_subdirectory (mss)
-<<<<<<< HEAD
-#add_subdirectory (fsl)
-=======
 
 # Tell FSL to use the top mavis submodule, instead of fsl's submodule
 set(FSL_MAVIS_PATH "${CMAKE_CURRENT_SOURCE_DIR}/mavis")
 add_subdirectory (fsl)
->>>>>>> dfba5e8f
 
 # Add STF library to the build
 add_subdirectory (${STF_LIB_BASE})

--- conflicted
+++ resolved
@@ -182,15 +182,12 @@
                 sparta::CycleCounter(getStatisticSet(), "stall_vint_busy", "VINT busy",
                                      sparta::Counter::COUNT_NORMAL, getClock()),
                 sparta::CycleCounter(getStatisticSet(), "stall_vfixed_busy", "VFIXED busy",
-<<<<<<< HEAD
                                   sparta::Counter::COUNT_NORMAL, getClock()),
                 sparta::CycleCounter(getStatisticSet(), "stall_vfloat_busy", "VFLOAT busy",
                                   sparta::Counter::COUNT_NORMAL, getClock()),
                 sparta::CycleCounter(getStatisticSet(), "stall_vfmul_busy", "VFMUL busy",
                                   sparta::Counter::COUNT_NORMAL, getClock()),
                 sparta::CycleCounter(getStatisticSet(), "stall_vfdiv_busy", "VFDIV busy",
-=======
->>>>>>> 71fe7338
                                   sparta::Counter::COUNT_NORMAL, getClock()),
                 sparta::CycleCounter(getStatisticSet(), "stall_vmask_busy", "VMASK busy",
                                      sparta::Counter::COUNT_NORMAL, getClock()),
@@ -235,15 +232,13 @@
                 sparta::Counter(getStatisticSet(), "count_vint_insts", "Total VINT insts",
                              sparta::Counter::COUNT_NORMAL),
                 sparta::Counter(getStatisticSet(), "count_vfixed_insts", "Total VFIXED insts",
-<<<<<<< HEAD
                                 sparta::Counter::COUNT_NORMAL),
                 sparta::Counter(getStatisticSet(), "count_vfloat_insts", "Total VFLOAT insts",
                                 sparta::Counter::COUNT_NORMAL),
                 sparta::Counter(getStatisticSet(), "count_vfmul_insts", "Total VFMUL insts",
                                 sparta::Counter::COUNT_NORMAL),
                 sparta::Counter(getStatisticSet(), "count_vfdiv_insts", "Total VFDIV insts",
-=======
->>>>>>> 71fe7338
+
                                 sparta::Counter::COUNT_NORMAL),
                 sparta::Counter(getStatisticSet(), "count_vmask_insts", "Total VMASK insts",
                                 sparta::Counter::COUNT_NORMAL),

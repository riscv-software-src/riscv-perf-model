--- conflicted
+++ resolved
@@ -94,7 +94,6 @@
         {
             // Pick instructions from uop queue to rename
             InstGroupPtr insts = sparta::allocate_sparta_shared_pointer<InstGroup>(instgroup_allocator);
-<<<<<<< HEAD
             for(uint32_t i = 0; i < num_rename; ++i)
             {
                 // Pick the oldest
@@ -110,13 +109,10 @@
                     const auto rf  = determineRegisterFile(src);
                     const auto num = src.field_value;
                     auto & bitmask = renaming_inst->getSrcRegisterBitMask(rf);
-
                     bitmask.set(num);
-                    if(SPARTA_EXPECT_FALSE(info_logger_)) {
-                        info_logger_ << ":\tsetup source register bit mask "
-                                     << sparta::printBitSet(bitmask)
-                                     << " for '" << rf << "' scoreboard";
-                    }
+                    ILOG(":\tsetup source register bit mask "
+                         << sparta::printBitSet(bitmask)
+                         << " for '" << rf << "' scoreboard");
                 }
 
                 // TODO: Register renaming for destinations
@@ -126,22 +122,14 @@
                     const auto rf  = determineRegisterFile(dest);
                     const auto num = dest.field_value;
                     auto & bitmask = renaming_inst->getDestRegisterBitMask(rf);
-
                     bitmask.set(num);
-                    if(SPARTA_EXPECT_FALSE(info_logger_)) {
-                        info_logger_ << ":\tsetup destination register bit mask "
-                                     << sparta::printBitSet(bitmask)
-                                     << " for '" << rf << "' scoreboard";
-                    }
+                    ILOG(":\tsetup destination register bit mask "
+                         << sparta::printBitSet(bitmask)
+                         << " for '" << rf << "' scoreboard");
                 }
 
                 // Remove it from uop queue
                 insts->emplace_back(uop_queue_.read(0));
-=======
-            for(uint32_t i = 0; i < num_rename; ++i) {
-                insts->emplace_back(uop_queue_.read(0));
-                ILOG("Renamed: " << uop_queue_.read(0));
->>>>>>> 557429e9
                 uop_queue_.pop();
             }
 

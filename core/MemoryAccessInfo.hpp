// <MemoryAccessInfo.hpp> -*- C++ -*-

#pragma once

#include "sparta/resources/Scoreboard.hpp"
#include "sparta/resources/Buffer.hpp"
#include "sparta/pairs/SpartaKeyPairs.hpp"
#include "sparta/utils/SpartaSharedPointer.hpp"
#include "sparta/utils/SpartaSharedPointerAllocator.hpp"
#include "Inst.hpp"

namespace olympia
{
    class LoadStoreInstInfo;
    using LoadStoreInstInfoPtr = sparta::SpartaSharedPointer<LoadStoreInstInfo>;
    using LoadStoreInstIterator = sparta::Buffer<LoadStoreInstInfoPtr>::const_iterator;

    class MemoryAccessInfoPairDef;
    class MemoryAccessInfo;
    class MSHREntryInfo;

    using MemoryAccessInfoPtr = sparta::SpartaSharedPointer<MemoryAccessInfo>;
    using MemoryAccessInfoAllocator = sparta::SpartaSharedPointerAllocator<MemoryAccessInfo>;

    using MSHREntryInfoPtr = sparta::SpartaSharedPointer<MSHREntryInfo>;
    using MSHREntryInfoIterator = sparta::Buffer<MSHREntryInfoPtr>::const_iterator;
    using MSHREntryInfoAllocator = sparta::SpartaSharedPointerAllocator<MSHREntryInfo>;

    class MemoryAccessInfo
    {
      public:
        enum class MMUState : std::uint32_t
        {
            NO_ACCESS = 0,
            __FIRST = NO_ACCESS,
            MISS,
            HIT,
            NUM_STATES,
            __LAST = NUM_STATES
        };

        enum class CacheState : std::uint64_t
        {
            NO_ACCESS = 0,
            __FIRST = NO_ACCESS,
            RELOAD,
            MISS,
            HIT,
            NUM_STATES,
            __LAST = NUM_STATES
        };

        enum class ArchUnit : std::uint32_t
        {
            NO_ACCESS = 0,
            __FIRST = NO_ACCESS,
            ICACHE,
            LSU,
            DCACHE,
            L2CACHE,
            BIU,
            NUM_UNITS,
            __LAST = NUM_UNITS
        };

        // The modeler needs to alias a type called
        // "SpartaPairDefinitionType" to the Pair Definition class of
        // itself
        using SpartaPairDefinitionType = MemoryAccessInfoPairDef;

        MemoryAccessInfo() = delete;

        MemoryAccessInfo(const MemoryAccessInfo &rhs) = default;

        MemoryAccessInfo(const InstPtr & inst_ptr) :
            ldst_inst_ptr_(inst_ptr),
            phy_addr_ready_(false),
            mmu_access_state_(MMUState::NO_ACCESS),

            // Construct the State object here
            cache_access_state_(CacheState::NO_ACCESS),
            cache_data_ready_(false),
            is_refill_(false),
            src_(ArchUnit::NO_ACCESS),
            dest_(ArchUnit::NO_ACCESS)
        {
        }

        virtual ~MemoryAccessInfo() {}

        // This Inst pointer will act as our portal to the Inst class
        // and we will use this pointer to query values from functions of Inst class
        const InstPtr & getInstPtr() const { return ldst_inst_ptr_; }

        // Get the mnemonic of the instruction this load/store is
        // associated.  Will return <unassoc> if not associated
        std::string getMnemonic() const {
            return (ldst_inst_ptr_ != nullptr ?
                    ldst_inst_ptr_->getMnemonic() : "<unassoc>");
        }

        // This is a function which will be added in the SPARTA_ADDPAIRs API.
        uint64_t getInstUniqueID() const
        {
            const InstPtr & inst_ptr = getInstPtr();
            return inst_ptr == nullptr ? 0 : inst_ptr->getUniqueID();
        }

        // This is a function which will be added in the SPARTA_ADDPAIRs API.
        uint64_t getInstUOpID() const
        {
            const InstPtr & inst_ptr = getInstPtr();
            return inst_ptr == nullptr ? 0 : inst_ptr->getUOpID();
        }

        void setPhyAddrStatus(bool is_ready) { phy_addr_ready_ = is_ready; }

        bool getPhyAddrStatus() const { return phy_addr_ready_; }

        uint64_t getPhyAddr() const { return ldst_inst_ptr_->getRAdr(); }

        sparta::memory::addr_t getVAddr() const { return vaddr_; }

        void setVAddr(sparta::memory::addr_t vaddr) { vaddr_ = vaddr; }

        void setSrcUnit(const ArchUnit & src_unit) { src_ = src_unit; }

        const ArchUnit & getSrcUnit() const { return src_; }

        void setDestUnit(const ArchUnit & dest_unit) { dest_ = dest_unit; }

        const ArchUnit & getDestUnit() const { return dest_; }

        void setNextReq(const MemoryAccessInfoPtr & nextReq) { next_req_ = nextReq; }

        const MemoryAccessInfoPtr & getNextReq() { return next_req_; }

        MMUState getMMUState() const { return mmu_access_state_; }

        void setMMUState(const MMUState & state) { mmu_access_state_ = state; }

        CacheState getCacheState() const { return cache_access_state_; }

        void setCacheState(const CacheState & state) { cache_access_state_ = state; }

        bool isCacheHit() const { return cache_access_state_ == MemoryAccessInfo::CacheState::HIT; }

        bool isDataReady() const { return cache_data_ready_; }

        void setDataReady(bool is_ready) { cache_data_ready_ = is_ready; }

        const LoadStoreInstIterator getIssueQueueIterator() const { return issue_queue_iterator_; }

        bool isRefill() const { return is_refill_; }

        void setIsRefill(bool is_refill) { is_refill_ = is_refill; }

        void setIssueQueueIterator(const LoadStoreInstIterator & iter)
        {
            issue_queue_iterator_ = iter;
        }

        const LoadStoreInstIterator & getReplayQueueIterator() const
        {
            return replay_queue_iterator_;
        }

        void setReplayQueueIterator(const LoadStoreInstIterator & iter)
        {
            replay_queue_iterator_ = iter;
        }

<<<<<<< HEAD
        bool isVector(){ return getInstPtr()->isVector(); }
=======
        const MSHREntryInfoIterator & getMSHRInfoIterator() const
        {
            return mshr_entry_info_iterator_;
        }

        void setMSHREntryInfoIterator(const MSHREntryInfoIterator & iter)
        {
            mshr_entry_info_iterator_ = iter;
        }

>>>>>>> 2f6020c0
      private:
        // load/store instruction pointer
        InstPtr ldst_inst_ptr_;

        // Indicate MMU address translation status
        bool phy_addr_ready_;

        // MMU access status
        MMUState mmu_access_state_;

        // DCache access status
        CacheState cache_access_state_;

        bool cache_data_ready_;

        bool is_refill_;
        // Src and destination unit name for the packet
        ArchUnit src_ = ArchUnit::NO_ACCESS;
        ArchUnit dest_ = ArchUnit::NO_ACCESS;

        // Pointer to next request for DEBUG/TRACK
        // (Note : Currently used only to track request with same cacheline in L2Cache
        // Not for functional/performance purpose)
        MemoryAccessInfoPtr next_req_ = nullptr;

        LoadStoreInstIterator issue_queue_iterator_;
        LoadStoreInstIterator replay_queue_iterator_;
<<<<<<< HEAD

        sparta::memory::addr_t vaddr_;
=======
        MSHREntryInfoIterator mshr_entry_info_iterator_;
>>>>>>> 2f6020c0
    };

    using MemoryAccessInfoPtr = sparta::SpartaSharedPointer<MemoryAccessInfo>;
    using MemoryAccessInfoAllocator = sparta::SpartaSharedPointerAllocator<MemoryAccessInfo>;

    inline std::ostream & operator<<(std::ostream & os,
                                     const olympia::MemoryAccessInfo::ArchUnit & unit)
    {
        switch (unit)
        {
        case olympia::MemoryAccessInfo::ArchUnit::NO_ACCESS:
            os << "NO_ACCESS";
            break;
        case olympia::MemoryAccessInfo::ArchUnit::ICACHE:
            os << "ICACHE";
            break;
        case olympia::MemoryAccessInfo::ArchUnit::LSU:
            os << "LSU";
            break;
        case olympia::MemoryAccessInfo::ArchUnit::DCACHE:
            os << "DCACHE";
            break;
        case olympia::MemoryAccessInfo::ArchUnit::L2CACHE:
            os << "L2CACHE";
            break;
        case olympia::MemoryAccessInfo::ArchUnit::BIU:
            os << "BIU";
            break;
        case olympia::MemoryAccessInfo::ArchUnit::NUM_UNITS:
            os << "NUM_UNITS";
            break;
        }
        return os;
    }

    inline std::ostream &
    operator<<(std::ostream & os, const olympia::MemoryAccessInfo::CacheState & cache_access_state)
    {
        switch (cache_access_state)
        {
        case olympia::MemoryAccessInfo::CacheState::NO_ACCESS:
            os << "no_access";
            break;
        case olympia::MemoryAccessInfo::CacheState::RELOAD:
            os << "reload";
            break;
        case olympia::MemoryAccessInfo::CacheState::MISS:
            os << "miss";
            break;
        case olympia::MemoryAccessInfo::CacheState::HIT:
            os << "hit";
            break;
        case olympia::MemoryAccessInfo::CacheState::NUM_STATES:
            throw sparta::SpartaException("NUM_STATES cannot be a valid enum state.");
        }
        return os;
    }

    inline std::ostream & operator<<(std::ostream & os,
                                     const olympia::MemoryAccessInfo::MMUState & mmu_access_state)
    {
        switch (mmu_access_state)
        {
        case olympia::MemoryAccessInfo::MMUState::NO_ACCESS:
            os << "no_access";
            break;
        case olympia::MemoryAccessInfo::MMUState::MISS:
            os << "miss";
            break;
        case olympia::MemoryAccessInfo::MMUState::HIT:
            os << "hit";
            break;
        case olympia::MemoryAccessInfo::MMUState::NUM_STATES:
            throw sparta::SpartaException("NUM_STATES cannot be a valid enum state.");
        }
        return os;
    }

    inline std::ostream & operator<<(std::ostream & os, const olympia::MemoryAccessInfo & mem)
    {
        if(mem.getInstPtr()->isVector())
        {
            os << "memptr: " << mem.getInstPtr() << " vaddr: " << mem.getVAddr();
        }
        else
        {
            os << "memptr: " << mem.getInstPtr();
        }
        return os;
    }

    inline std::ostream & operator<<(std::ostream & os,
                                     const olympia::MemoryAccessInfoPtr & mem_ptr)
    {
        os << *mem_ptr;
        return os;
    }

    /*!
     * \class MemoryAccessInfoPairDef
     * \brief Pair Definition class of the MemoryAccessInfo for pipeout collection
     *
     * This is the definition of the PairDefinition class of MemoryAccessInfo.
     * It's mostly used for pipeline collection (-z option).  This
     * PairDefinition class could be named anything but it needs to
     * inherit publicly from sparta::PairDefinition templatized on the
     * actual class MemoryAccessInfo.
     */
    class MemoryAccessInfoPairDef : public sparta::PairDefinition<MemoryAccessInfo>
    {
    public:

        // The SPARTA_ADDPAIRs APIs must be called during the construction of the PairDefinition class
        MemoryAccessInfoPairDef() : sparta::PairDefinition<MemoryAccessInfo>() {
            SPARTA_INVOKE_PAIRS(MemoryAccessInfo);
        }
        SPARTA_REGISTER_PAIRS(SPARTA_ADDPAIR("DID",       &MemoryAccessInfo::getInstUniqueID),  // Used by Argos to color code
                              SPARTA_ADDPAIR("uid",       &MemoryAccessInfo::getInstUniqueID),
                              SPARTA_ADDPAIR("mnemonic",  &MemoryAccessInfo::getMnemonic),
                              SPARTA_ADDPAIR("mmu",       &MemoryAccessInfo::getMMUState),
                              SPARTA_ADDPAIR("dcs",       &MemoryAccessInfo::getCacheState))
    };

}; // namespace olympia<|MERGE_RESOLUTION|>--- conflicted
+++ resolved
@@ -170,20 +170,17 @@
             replay_queue_iterator_ = iter;
         }
 
-<<<<<<< HEAD
+        const MSHREntryInfoIterator & getMSHRInfoIterator() const
+        {
+            return mshr_entry_info_iterator_;
+        }
+
+        void setMSHREntryInfoIterator(const MSHREntryInfoIterator & iter)
+        {
+            mshr_entry_info_iterator_ = iter;
+        }
+
         bool isVector(){ return getInstPtr()->isVector(); }
-=======
-        const MSHREntryInfoIterator & getMSHRInfoIterator() const
-        {
-            return mshr_entry_info_iterator_;
-        }
-
-        void setMSHREntryInfoIterator(const MSHREntryInfoIterator & iter)
-        {
-            mshr_entry_info_iterator_ = iter;
-        }
-
->>>>>>> 2f6020c0
       private:
         // load/store instruction pointer
         InstPtr ldst_inst_ptr_;
@@ -211,12 +208,9 @@
 
         LoadStoreInstIterator issue_queue_iterator_;
         LoadStoreInstIterator replay_queue_iterator_;
-<<<<<<< HEAD
+        MSHREntryInfoIterator mshr_entry_info_iterator_;
 
         sparta::memory::addr_t vaddr_;
-=======
-        MSHREntryInfoIterator mshr_entry_info_iterator_;
->>>>>>> 2f6020c0
     };
 
     using MemoryAccessInfoPtr = sparta::SpartaSharedPointer<MemoryAccessInfo>;

--- conflicted
+++ resolved
@@ -109,7 +109,12 @@
         if((uop_gen_type == InstArchInfo::UopGenType::ARITH_WIDE_DEST) ||
            (uop_gen_type == InstArchInfo::UopGenType::ARITH_MAC_WIDE_DEST))
         {
-<<<<<<< HEAD
+            // TODO: Add parameter to support dual dests
+            num_uops_to_generate_ *= 2;
+        }
+
+        if(num_uops_to_generate_ > 1)
+        {
             // Original instruction will act as the first UOp
             inst->setUOpID(0); // set UOpID()   
             current_inst_ = inst;
@@ -122,15 +127,6 @@
         }
         // Inst counts as the first uop
         --num_uops_to_generate_;
-=======
-            // TODO: Add parameter to support dual dests
-            num_uops_to_generate_ *= 2;
-        }
-
-        current_inst_ = inst;
-        ILOG("Inst: " << current_inst_ <<
-             " is being split into " << num_uops_to_generate_ << " UOPs");
->>>>>>> a318f23d
     }
 
     const InstPtr VectorUopGenerator::generateUop()
@@ -218,22 +214,11 @@
         }
 
         // Create uop
-        InstPtr uop;
-        if (current_inst_->hasImmediate())
-        {
-            mavis::ExtractorDirectOpInfoList ex_info(current_inst_->getMnemonic(),
-                                                     srcs,
-                                                     dests,
-                                                     current_inst_->getImmediate());
-            uop = mavis_facade_->makeInstDirectly(ex_info, getClock());
-        }
-        else
-        {
-            mavis::ExtractorDirectOpInfoList ex_info(current_inst_->getMnemonic(),
-                                                     srcs,
-                                                     dests);
-            uop = mavis_facade_->makeInstDirectly(ex_info, getClock());
-        }
+        mavis::ExtractorDirectOpInfoList ex_info(current_inst_->getMnemonic(),
+                                                 srcs,
+                                                 dests,
+                                                 current_inst_->getImmediate());
+        InstPtr uop = mavis_facade_->makeInstDirectly(ex_info, getClock());
 
         // setting UOp instructions to have the same UID and PID as parent instruction
         uop->setUniqueID(current_inst_->getUniqueID());

// <MemoryAccessInfo.hpp> -*- C++ -*-

#pragma once

#include "sparta/resources/Scoreboard.hpp"
#include "sparta/resources/Buffer.hpp"
#include "sparta/pairs/SpartaKeyPairs.hpp"
#include "sparta/utils/SpartaSharedPointer.hpp"
#include "sparta/utils/SpartaSharedPointerAllocator.hpp"
#include "Inst.hpp"

namespace olympia {
    class LoadStoreInstInfo;
    using LoadStoreInstInfoPtr = sparta::SpartaSharedPointer<LoadStoreInstInfo>;
    using LoadStoreInstIterator = sparta::Buffer<LoadStoreInstInfoPtr>::const_iterator;

<<<<<<< HEAD
=======
    class MemoryAccessInfoPairDef;

    class MemoryAccessInfo;

    using MemoryAccessInfoPtr       = sparta::SpartaSharedPointer<MemoryAccessInfo>;
    using MemoryAccessInfoAllocator = sparta::SpartaSharedPointerAllocator<MemoryAccessInfo>;

>>>>>>> c643dd64
    class MemoryAccessInfo {
    public:

        enum class MMUState : std::uint32_t {
            NO_ACCESS = 0,
            __FIRST = NO_ACCESS,
            MISS,
            HIT,
            NUM_STATES,
            __LAST = NUM_STATES
        };

        enum class CacheState : std::uint64_t {
            NO_ACCESS = 0,
            __FIRST = NO_ACCESS,
            RELOAD,
            MISS,
            HIT,
            NUM_STATES,
            __LAST = NUM_STATES
        };

        enum class ArchUnit : std::uint32_t {
            NO_ACCESS = 0,
            __FIRST = NO_ACCESS,
            ICACHE,
            LSU,
            DCACHE,
            L2CACHE,
            BIU,
            NUM_UNITS,
            __LAST = NUM_UNITS
        };

        MemoryAccessInfo() = delete;

        MemoryAccessInfo(
            const InstPtr &inst_ptr) :
            ldst_inst_ptr_(inst_ptr),
            phy_addr_ready_(false),
            mmu_access_state_(MMUState::NO_ACCESS),

            // Construct the State object here
            cache_access_state_(CacheState::NO_ACCESS),
<<<<<<< HEAD
            cache_data_ready_(false){}
=======
            cache_data_ready_(false),
            src_(ArchUnit::NO_ACCESS),
            dest_(ArchUnit::NO_ACCESS) {}
>>>>>>> c643dd64

        virtual ~MemoryAccessInfo() {}

        // This Inst pointer will act as our portal to the Inst class
        // and we will use this pointer to query values from functions of Inst class
        const InstPtr &getInstPtr() const { return ldst_inst_ptr_; }

        // This is a function which will be added in the SPARTA_ADDPAIRs API.
        uint64_t getInstUniqueID() const {
            const InstPtr &inst_ptr = getInstPtr();

            return inst_ptr == nullptr ? 0 : inst_ptr->getUniqueID();
        }

        void setPhyAddrStatus(bool is_ready) { phy_addr_ready_ = is_ready; }

        bool getPhyAddrStatus() const { return phy_addr_ready_; }

        void setSrcUnit(const ArchUnit & src_unit) { src_ = src_unit; }
        const ArchUnit & getSrcUnit() const { return src_; }

        void setDestUnit(const ArchUnit & dest_unit) { dest_ = dest_unit; }
        const ArchUnit & getDestUnit() const { return dest_; }

        void setNextReq(const MemoryAccessInfoPtr & nextReq) { next_req_ = nextReq; }
        const MemoryAccessInfoPtr & getNextReq() { return next_req_; }

        MMUState getMMUState() const {
            return mmu_access_state_;
        }

        void setMMUState(const MMUState &state) {
            mmu_access_state_ = state;
        }

        CacheState getCacheState() const {
            return cache_access_state_;
        }

        void setCacheState(const CacheState &state) {
            cache_access_state_ = state;
        }

        bool isCacheHit() const {
            return cache_access_state_ == MemoryAccessInfo::CacheState::HIT;
        }

        bool isDataReady() const {
            return cache_data_ready_;
<<<<<<< HEAD
        }

        void setDataReady(bool is_ready) {
            cache_data_ready_ = is_ready;
=======
        }

        void setDataReady(bool is_ready) {
            cache_data_ready_ = is_ready;
        }
        const LoadStoreInstIterator getIssueQueueIterator() const
        {
            return issue_queue_iterator_;
        }

        void setIssueQueueIterator(const LoadStoreInstIterator &iter){
            issue_queue_iterator_ = iter;
        }

        const LoadStoreInstIterator & getReplayQueueIterator() const
        {
            return replay_queue_iterator_;
        }

        void setReplayQueueIterator(const LoadStoreInstIterator & iter)
        {
            replay_queue_iterator_ = iter;
>>>>>>> c643dd64
        }
    private:
        // load/store instruction pointer
        InstPtr ldst_inst_ptr_;

        // Indicate MMU address translation status
        bool phy_addr_ready_;

        // MMU access status
        MMUState mmu_access_state_;

        // DCache access status
        CacheState cache_access_state_;

        bool cache_data_ready_;
<<<<<<< HEAD


=======
        // Src and destination unit name for the packet
        ArchUnit src_ = ArchUnit::NO_ACCESS;
        ArchUnit dest_ = ArchUnit::NO_ACCESS;

        // Pointer to next request for DEBUG/TRACK
        // (Note : Currently used only to track request with same cacheline in L2Cache 
        // Not for functional/performance purpose)
        MemoryAccessInfoPtr next_req_ = nullptr;

        // Scoreboards
        using ScoreboardViews = std::array<std::unique_ptr<sparta::ScoreboardView>, core_types::N_REGFILES>;
        ScoreboardViews scoreboard_views_;

        LoadStoreInstIterator issue_queue_iterator_;
        LoadStoreInstIterator replay_queue_iterator_;

>>>>>>> c643dd64
    };
    using MemoryAccessInfoPtr       = sparta::SpartaSharedPointer<MemoryAccessInfo>;
    using MemoryAccessInfoAllocator = sparta::SpartaSharedPointerAllocator<MemoryAccessInfo>;

<<<<<<< HEAD
=======
    inline std::ostream& operator<<(std::ostream & os,
                                    const olympia::MemoryAccessInfo::ArchUnit & unit) {
        switch(unit) {
            case olympia::MemoryAccessInfo::ArchUnit::NO_ACCESS:
                os << "NO_ACCESS";
                break;
            case olympia::MemoryAccessInfo::ArchUnit::ICACHE:
                os << "ICACHE";
                break;
            case olympia::MemoryAccessInfo::ArchUnit::LSU:
                os << "LSU";
                break;
            case olympia::MemoryAccessInfo::ArchUnit::DCACHE:
                os << "DCACHE";
                break;
            case olympia::MemoryAccessInfo::ArchUnit::L2CACHE:
                os << "L2CACHE";
                break;
            case olympia::MemoryAccessInfo::ArchUnit::BIU:
                os << "BIU";
                break;
            case olympia::MemoryAccessInfo::ArchUnit::NUM_UNITS:
                os << "NUM_UNITS";
                break;
        }
        return os;
    }

>>>>>>> c643dd64
    inline std::ostream & operator<<(std::ostream & os,
                                     const olympia::MemoryAccessInfo::CacheState & cache_access_state){
        switch(cache_access_state){
        case olympia::MemoryAccessInfo::CacheState::NO_ACCESS:
            os << "no_access";
            break;
<<<<<<< HEAD
=======
        case olympia::MemoryAccessInfo::CacheState::RELOAD:
             os << "reload";
             break;
>>>>>>> c643dd64
        case olympia::MemoryAccessInfo::CacheState::MISS:
            os << "miss";
            break;
        case olympia::MemoryAccessInfo::CacheState::HIT:
            os << "hit";
            break;
        case olympia::MemoryAccessInfo::CacheState::NUM_STATES:
            throw sparta::SpartaException("NUM_STATES cannot be a valid enum state.");
        }
        return os;
    }

    inline std::ostream & operator<<(std::ostream & os,
                                     const olympia::MemoryAccessInfo::MMUState & mmu_access_state){
        switch(mmu_access_state){
        case olympia::MemoryAccessInfo::MMUState::NO_ACCESS:
            os << "no_access";
            break;
        case olympia::MemoryAccessInfo::MMUState::MISS:
            os << "miss";
            break;
        case olympia::MemoryAccessInfo::MMUState::HIT:
            os << "hit";
            break;
        case olympia::MemoryAccessInfo::MMUState::NUM_STATES:
            throw sparta::SpartaException("NUM_STATES cannot be a valid enum state.");
        }
        return os;
    }

    inline std::ostream & operator<<(std::ostream & os,
                                     const olympia::MemoryAccessInfo & mem)
    {
        os << "memptr: " << mem.getInstPtr();
        return os;
    }

    inline std::ostream & operator<<(std::ostream & os,
                                     const olympia::MemoryAccessInfoPtr & mem_ptr)
    {
        os << *mem_ptr;
        return os;
    }
<<<<<<< HEAD

=======
>>>>>>> c643dd64
};<|MERGE_RESOLUTION|>--- conflicted
+++ resolved
@@ -14,8 +14,6 @@
     using LoadStoreInstInfoPtr = sparta::SpartaSharedPointer<LoadStoreInstInfo>;
     using LoadStoreInstIterator = sparta::Buffer<LoadStoreInstInfoPtr>::const_iterator;
 
-<<<<<<< HEAD
-=======
     class MemoryAccessInfoPairDef;
 
     class MemoryAccessInfo;
@@ -23,7 +21,6 @@
     using MemoryAccessInfoPtr       = sparta::SpartaSharedPointer<MemoryAccessInfo>;
     using MemoryAccessInfoAllocator = sparta::SpartaSharedPointerAllocator<MemoryAccessInfo>;
 
->>>>>>> c643dd64
     class MemoryAccessInfo {
     public:
 
@@ -68,13 +65,9 @@
 
             // Construct the State object here
             cache_access_state_(CacheState::NO_ACCESS),
-<<<<<<< HEAD
-            cache_data_ready_(false){}
-=======
             cache_data_ready_(false),
             src_(ArchUnit::NO_ACCESS),
             dest_(ArchUnit::NO_ACCESS) {}
->>>>>>> c643dd64
 
         virtual ~MemoryAccessInfo() {}
 
@@ -124,12 +117,6 @@
 
         bool isDataReady() const {
             return cache_data_ready_;
-<<<<<<< HEAD
-        }
-
-        void setDataReady(bool is_ready) {
-            cache_data_ready_ = is_ready;
-=======
         }
 
         void setDataReady(bool is_ready) {
@@ -152,7 +139,6 @@
         void setReplayQueueIterator(const LoadStoreInstIterator & iter)
         {
             replay_queue_iterator_ = iter;
->>>>>>> c643dd64
         }
     private:
         // load/store instruction pointer
@@ -168,10 +154,6 @@
         CacheState cache_access_state_;
 
         bool cache_data_ready_;
-<<<<<<< HEAD
-
-
-=======
         // Src and destination unit name for the packet
         ArchUnit src_ = ArchUnit::NO_ACCESS;
         ArchUnit dest_ = ArchUnit::NO_ACCESS;
@@ -188,13 +170,11 @@
         LoadStoreInstIterator issue_queue_iterator_;
         LoadStoreInstIterator replay_queue_iterator_;
 
->>>>>>> c643dd64
     };
+
     using MemoryAccessInfoPtr       = sparta::SpartaSharedPointer<MemoryAccessInfo>;
     using MemoryAccessInfoAllocator = sparta::SpartaSharedPointerAllocator<MemoryAccessInfo>;
 
-<<<<<<< HEAD
-=======
     inline std::ostream& operator<<(std::ostream & os,
                                     const olympia::MemoryAccessInfo::ArchUnit & unit) {
         switch(unit) {
@@ -223,19 +203,15 @@
         return os;
     }
 
->>>>>>> c643dd64
     inline std::ostream & operator<<(std::ostream & os,
                                      const olympia::MemoryAccessInfo::CacheState & cache_access_state){
         switch(cache_access_state){
         case olympia::MemoryAccessInfo::CacheState::NO_ACCESS:
             os << "no_access";
             break;
-<<<<<<< HEAD
-=======
         case olympia::MemoryAccessInfo::CacheState::RELOAD:
              os << "reload";
              break;
->>>>>>> c643dd64
         case olympia::MemoryAccessInfo::CacheState::MISS:
             os << "miss";
             break;
@@ -279,8 +255,4 @@
         os << *mem_ptr;
         return os;
     }
-<<<<<<< HEAD
-
-=======
->>>>>>> c643dd64
 };
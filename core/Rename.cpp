/**
 * @file   Rename.cpp
 * @brief
 *
 *
 */

#include <algorithm>
#include "CoreUtils.hpp"
#include "Rename.hpp"
#include "sparta/events/StartupEvent.hpp"
#include "sparta/app/FeatureConfiguration.hpp"
#include "sparta/report/DatabaseInterface.hpp"

namespace olympia
{
    const char Rename::name[] = "rename";

    Rename::Rename(sparta::TreeNode* node, const RenameParameterSet* p) :
        sparta::Unit(node),
        uop_queue_("rename_uop_queue", p->rename_queue_depth, node->getClock(), getStatisticSet()),
        num_to_rename_per_cycle_(p->num_to_rename),
        rename_histogram_(*getStatisticSet(), "rename_histogram", "Rename Stage Histogram",
                          [&p]()
                          {
                              std::vector<int> v(p->num_to_rename + 1);
                              std::iota(v.begin(), v.end(), 0);
                              return v;
                          }())
    {
        uop_queue_.enableCollection(node);

        // The path into the Rename block
        // - Instructions are received on the Uop Queue Append port
        // - Credits arrive on the dispatch queue credits port
        in_uop_queue_append_.registerConsumerHandler(
            CREATE_SPARTA_HANDLER_WITH_DATA(Rename, decodedInstructions_, InstGroupPtr));
        in_dispatch_queue_credits_.registerConsumerHandler(
            CREATE_SPARTA_HANDLER_WITH_DATA(Rename, creditsDispatchQueue_, uint32_t));
        in_reorder_flush_.registerConsumerHandler(
            CREATE_SPARTA_HANDLER_WITH_DATA(Rename, handleFlush_, FlushManager::FlushingCriteria));
        in_rename_retire_ack_.registerConsumerHandler(
            CREATE_SPARTA_HANDLER_WITH_DATA(Rename, getAckFromROB_, InstPtr));
        sparta::StartupEvent(node, CREATE_SPARTA_HANDLER(Rename, setupRename_));
        auto setup_map = [this](core_types::RegFile reg_file, const uint32_t num_renames)
        {
            const uint32_t num_regs = 32; // default risc-v ARF count
            sparta_assert(num_regs
                          < num_renames); // ensure we have more renames than 32 because first 32
                                          // renames are allocated at the beginning
            // initialize the first 32 Float (31 for INT) regs, i.e x1 -> PRF1

            // for x0 for RF_INTEGER, we don't want to set a PRF for it because x0 is hardwired to 0
            uint32_t i = 0;
            if (reg_file == core_types::RegFile::RF_INTEGER)
            {
                reference_counter_[reg_file].push_back(0);
                freelist_[reg_file].push(0);
                i = 1;
            }
            for (; i < num_regs; i++)
            {
                map_table_[reg_file][i] = i;
                // for the first 32 Float (31 INT) registers, we mark their reference_counters 1, as
                // they are the current "valid" PRF for that ARF
                reference_counter_[reg_file].push_back(1);
            }
            for (uint32_t j = num_regs; j < num_renames; ++j)
            {
                freelist_[reg_file].push(j);
                reference_counter_[reg_file].push_back(0);
            }
        };

        setup_map(core_types::RegFile::RF_INTEGER, p->num_integer_renames);
        setup_map(core_types::RegFile::RF_FLOAT, p->num_float_renames);
        setup_map(core_types::RegFile::RF_VECTOR, p->num_vector_renames);

        static_assert(core_types::RegFile::N_REGFILES == 3,
                      "New RF type added, but Rename not updated");
    }

    // Using the Rename factory, create the Scoreboards
    void RenameFactory::onConfiguring(sparta::ResourceTreeNode* node)
    {
        sparta::TreeNode* sb_tn = nullptr;
        sb_tns_.emplace_back(
            sb_tn = new sparta::TreeNode(node, "scoreboards", "Scoreboards used by Rename"));

        // Set up the Scoreboard resources
        for (uint32_t rf = 0; rf < core_types::RegFile::N_REGFILES; ++rf)
        {
            const auto rf_name = core_types::regfile_names[rf];
            sb_tns_.emplace_back(new sparta::ResourceTreeNode(
                sb_tn, rf_name, sparta::TreeNode::GROUP_NAME_NONE, sparta::TreeNode::GROUP_IDX_NONE,
                rf_name + std::string(" Scoreboard"), &sb_facts_[rf]));
        }
    }

    void Rename::setupRename_()
    {
        // Set up scoreboards
        auto sbs_tn = getContainer()->getChild("scoreboards");
        sparta_assert(sbs_tn != nullptr, "Expected to find 'scoreboards' node in Rename, got none");
        for (uint32_t rf = 0; rf < core_types::RegFile::N_REGFILES; ++rf)
        {
            // Get scoreboard resources
            auto sb_tn = sbs_tn->getChild(core_types::regfile_names[rf]);
            scoreboards_[rf] = sb_tn->getResourceAs<sparta::Scoreboard*>();

            // Initialize 32 scoreboard resources,
            // all ready.
            uint32_t reg = 0;
            if (rf == core_types::RegFile::RF_INTEGER)
            {
                reg = 1;
            }
            constexpr uint32_t num_regs = 32;
            core_types::RegisterBitMask bits;
            for (; reg < num_regs; ++reg)
            {
                bits.set(reg);
            }
            scoreboards_[rf]->set(bits);
        }

        // Send the initial credit count
        out_uop_queue_credits_.send(uop_queue_.capacity());
    }

    void Rename::creditsDispatchQueue_(const uint32_t & credits)
    {
        sparta_assert(in_dispatch_queue_credits_.dataReceived());

        credits_dispatch_ += credits;
        if (uop_queue_.size() > 0)
        {
            ev_schedule_rename_.schedule();
        }
    }

    void Rename::getAckFromROB_(const InstPtr & inst_ptr)
    {
        sparta_assert(inst_ptr->getStatus() == Inst::Status::RETIRED,
                      "Get ROB Ack, but the inst hasn't retired yet!");
        // loop through all Uops, mark dest/srcs accordingly
        auto const & dests = inst_ptr->getDestOpInfoList();
        if (dests.size() > 0)
        {
            sparta_assert(dests.size() == 1); // we should only have one destination
            const auto dest = dests[0];
            const auto rf = olympia::coreutils::determineRegisterFile(dest);
            const auto num = dest.field_value;
            const bool is_x0 = (num == 0 && rf == core_types::RF_INTEGER);
            if (!is_x0)
            {
                auto const & original_dest = inst_ptr->getRenameData().getOriginalDestination();
                --reference_counter_[original_dest.rf][original_dest.val];
                // free previous PRF mapping if no references from srcs, there should be a new dest
                // mapping for the ARF -> PRF so we know it's free to be pushed to freelist if it
                // has no other src references
                if (reference_counter_[original_dest.rf][original_dest.val] <= 0)
                {
                    freelist_[original_dest.rf].push(original_dest.val);
                }
            }
        }

        const auto & srcs = inst_ptr->getRenameData().getSourceList();
        // decrement reference to data register
        if (inst_ptr->isLoadStoreInst())
        {
            const auto & data_reg = inst_ptr->getRenameData().getDataReg();
            if (data_reg.field_id == mavis::InstMetaData::OperandFieldID::RS2
                && data_reg.is_x0 != true)
            {
                --reference_counter_[data_reg.rf][data_reg.val];
                if (reference_counter_[data_reg.rf][data_reg.val] <= 0)
                {
                    // freeing data register value, because it's not in the source list, so won't
                    // get caught below
                    freelist_[data_reg.rf].push(data_reg.val);
                }
            }
        }
        // freeing references to PRF
        for (const auto & src : srcs)
        {
            --reference_counter_[src.rf][src.val];
            if (reference_counter_[src.rf][src.val] <= 0)
            {
                // freeing a register in the case where it still has references and has already been
                // retired we wait until the last reference is retired to then free the prf any
                // "valid" PRF that is the true mapping of an ARF will have a reference_counter of
                // at least 1, and thus shouldn't be retired
                freelist_[src.rf].push(src.val);
            }
        }

        // Instruction queue bookkeeping
        if (SPARTA_EXPECT_TRUE(!inst_queue_.empty()))
        {
            const auto & oldest_inst = inst_queue_.front();
<<<<<<< HEAD
            sparta_assert(oldest_inst->getUniqueID() == inst_ptr->getUniqueID() && oldest_inst->getUOpID() == inst_ptr->getUOpID(), "ROB and rename inst_queue out of sync");
            // if (!oldest_inst->hasUOps() && !oldest_inst->isUOp())
            // {
            //     // if instructions aren't UOp and oldest instruction doesn't have UOps
            //     sparta_assert(oldest_inst->getUniqueID() == inst_ptr->getUniqueID(),
            //                   "ROB and rename inst_queue out of sync");
            // }

            inst_queue_.pop_front();

            // // pop all UOps from inst_queue_ to realign ROB and rename inst_queue
            // if (inst_ptr->hasUOps())
            // {
            //     while (inst_queue_.empty() == false)
            //     {
            //         if (inst_ptr->getUOpID() == inst_queue_.front()->getUOpID())
            //         {
            //             inst_queue_.pop_front();
            //         }
            //         else
            //         {
            //             break;
            //         }
            //     }
            // }
=======
            if (oldest_inst->getUOpID() == 0)
            {
                sparta_assert(oldest_inst->getUniqueID() == inst_ptr->getUniqueID(),
                              "ROB and rename inst_queue out of sync");
            }

            inst_queue_.pop_front();
>>>>>>> a318f23d
        }
        else
        {
            sparta_assert(false, "ROB and rename inst_queue out of sync");
        }
        if (credits_dispatch_ > 0 && (uop_queue_.size() > 0))
        {
            ev_schedule_rename_.schedule();
        }
        ILOG("Retired instruction: " << inst_ptr);
    }

    // Handle incoming flush
    void Rename::handleFlush_(const FlushManager::FlushingCriteria & criteria)
    {
        ILOG("Got a flush call for " << criteria);
        // Restore the rename map, reference counters and freelist by walking through the inst_queue
        while (inst_queue_.size())
        {
            const auto & inst_ptr = inst_queue_.back();
            if (!criteria.includedInFlush(inst_ptr))
            {
                break;
            }
            else
            {
                auto const & dests = inst_ptr->getDestOpInfoList();
                for (const auto & dest : dests)
                {
                    // restore rename table following a flush
                    const auto rf = olympia::coreutils::determineRegisterFile(dest);
                    const auto num = dest.field_value;
                    const bool is_x0 = (num == 0 && rf == core_types::RF_INTEGER);
                    if (!is_x0)
                    {
                        auto const & original_dest =
                            inst_ptr->getRenameData().getOriginalDestination();
                        map_table_[rf][num] = original_dest.val;

                        // free renamed PRF mapping when reference counter reaches zero
                        auto const & renamed_dest = inst_ptr->getRenameData().getDestination();
                        --reference_counter_[renamed_dest.rf][renamed_dest.val];
                        if (reference_counter_[renamed_dest.rf][renamed_dest.val] <= 0)
                        {
                            freelist_[renamed_dest.rf].push(renamed_dest.val);
                        }
                    }
                }

                const auto & srcs = inst_ptr->getRenameData().getSourceList();
                // decrement reference to data register
                if (inst_ptr->isLoadStoreInst())
                {
                    const auto & data_reg = inst_ptr->getRenameData().getDataReg();
                    if (data_reg.field_id == mavis::InstMetaData::OperandFieldID::RS2
                        && data_reg.is_x0 != true)
                    {
                        --reference_counter_[data_reg.rf][data_reg.val];
                        if (reference_counter_[data_reg.rf][data_reg.val] <= 0)
                        {
                            // freeing data register value, because it's not in the source list, so
                            // won't get caught below
                            freelist_[data_reg.rf].push(data_reg.val);
                        }
                    }
                }
                // freeing references to PRF
                for (const auto & src : srcs)
                {
                    --reference_counter_[src.rf][src.val];
                    if (reference_counter_[src.rf][src.val] <= 0)
                    {
                        // freeing a register in the case where it still has references and has
                        // already been retired we wait until the last reference is retired to then
                        // free the prf any "valid" PRF that is the true mapping of an ARF will have
                        // a reference_counter of at least 1, and thus shouldn't be retired
                        freelist_[src.rf].push(src.val);
                    }
                }
                inst_queue_.pop_back();
            }
        }

        current_stall_ = NO_DECODE_INSTS;

        // Clean up buffers
        uop_queue_regcount_data_.clear();
        out_uop_queue_credits_.send(uop_queue_.size());
        uop_queue_.clear();
    }

    void Rename::decodedInstructions_(const InstGroupPtr & insts)
    {
        sparta_assert(in_uop_queue_append_.dataReceived());

        RegCountData current_counts;
        if (!uop_queue_regcount_data_.empty())
        {
            // if we have entries, use the most recent entered instruction counts
            current_counts = uop_queue_regcount_data_.back();
        }
        for (auto & i : *insts)
        {
            // create an index count for each instruction entered
            const auto & dests = i->getDestOpInfoList();
            if (dests.size() > 0)
            {
                sparta_assert(dests.size() == 1); // we should only have one destination
                const auto rf = olympia::coreutils::determineRegisterFile(dests[0]);
                const auto num = dests[0].field_value;
                const bool is_x0 = (num == 0 && rf == core_types::RF_INTEGER);
                // if dest is x0, we don't need to count it towards cumulative register count
                if (!is_x0)
                {
                    current_counts.cumulative_reg_counts[rf]++;
                }
            }
            uop_queue_.push(i);
            uop_queue_regcount_data_.push_back(current_counts);
        }

        if (credits_dispatch_ > 0)
        {
            ev_schedule_rename_.schedule();
        }
    }

    void Rename::scheduleRenaming_()
    {
        current_stall_ = StallReason::NOT_STALLED;

        // If we have credits from dispatch, schedule a rename session this cycle
        uint32_t num_rename = std::min(uop_queue_.size(), num_to_rename_per_cycle_);
        num_rename = std::min(credits_dispatch_, num_rename);
        if (credits_dispatch_ > 0)
        {
            RegCountData count_subtract;
            bool enough_rename = false;
            for (uint32_t i = num_rename; i > 0; --i)
            {
                if (enough_rename)
                {
                    // once we know the number we can rename
                    // pop everything below it
                    uop_queue_regcount_data_.pop_front();
                }
                else
                {
                    uint32_t enough_freelists = 0;
                    for (int j = 0; j < core_types::RegFile::N_REGFILES; ++j)
                    {
                        if (uop_queue_regcount_data_[i - 1].cumulative_reg_counts[j]
                            <= freelist_[j].size())
                        {
                            enough_freelists++;
                        }
                    }
                    if (enough_freelists == core_types::RegFile::N_REGFILES)
                    {
                        // we are good to process all instructions from this index
                        num_to_rename_ = i;
                        enough_rename = true;
                    }
                }
            }
            // decrement the rest of the entries in the uop_queue_reg_count_data_ accordingly
            if (enough_rename)
            {
                count_subtract = uop_queue_regcount_data_.front();
                uop_queue_regcount_data_.pop_front();
                for (uint32_t i = 0; i < uop_queue_regcount_data_.size(); ++i)
                {
                    for (uint32_t j = 0; j < core_types::RegFile::N_REGFILES; ++j)
                    {
                        uop_queue_regcount_data_[i].cumulative_reg_counts[j] -=
                            count_subtract.cumulative_reg_counts[j];
                    }
                }
                ev_rename_insts_.schedule();
            }
            else
            {
                current_stall_ = StallReason::NO_RENAMES;
                num_to_rename_ = 0;
            }
        }
        else
        {
            current_stall_ = StallReason::NO_DISPATCH_CREDITS;
            num_to_rename_ = 0;
        }
        ILOG("current stall: " << current_stall_);

        rename_histogram_.addValue((int)num_to_rename_);
    }

    void Rename::renameInstructions_()
    {
        if (num_to_rename_ > 0)
        {
            // Pick instructions from uop queue to rename
            InstGroupPtr insts =
                sparta::allocate_sparta_shared_pointer<InstGroup>(instgroup_allocator);

            for (uint32_t i = 0; i < num_to_rename_; ++i)
            {
                // Pick the oldest
                const auto & renaming_inst = uop_queue_.read(0);
                renaming_inst->setStatus(Inst::Status::RENAMED);
                ILOG("sending inst to dispatch: " << renaming_inst);

                const auto & srcs = renaming_inst->getSourceOpInfoList();
                const auto & dests = renaming_inst->getDestOpInfoList();
                for (const auto & src : srcs)
                {
                    const auto rf = olympia::coreutils::determineRegisterFile(src);
                    const auto num = src.field_value;
                    // we check if src is RF_INTEGER x0, if so, we skip rename
                    const bool is_x0 = (num == 0 && rf == core_types::RF_INTEGER);
                    if (is_x0)
                    {
                        // if x0 is a data operand for LSU op, we need to set it in DataReg when we
                        // check in LSU so we can still check the scoreboard, which will always
                        // return back ready for x0
                        if (src.field_id == mavis::InstMetaData::OperandFieldID::RS2)
                        {
                            renaming_inst->getRenameData().setDataReg(
                                {num, rf, src.field_id, is_x0});
                        }
                        continue;
                    }
                    // we check for load/store separately because address operand
                    // is always integer
                    else if (renaming_inst->isLoadStoreInst())
                    {
                        // check for data operand existing based on RS2 existence
                        // store data register info separately
                        // for vector, data operand is in RS3
                        if (src.field_id == mavis::InstMetaData::OperandFieldID::RS2 || src.field_id == mavis::InstMetaData::OperandFieldID::RS3)
                        {
                            auto & bitmask = renaming_inst->getDataRegisterBitMask(rf);
                            const uint32_t prf = map_table_[rf][num];
                            reference_counter_[rf][prf]++;
                            renaming_inst->getRenameData().setDataReg(
                                {prf, rf, src.field_id, is_x0});
                            bitmask.set(prf);

                            ILOG("\tsetup store data register bit mask " << sparta::printBitSet(
                                     bitmask) << " for '" << rf << "' scoreboard");
                        }
                        else
                        {
                            // address is always INTEGER
                            const auto addr_rf = core_types::RF_INTEGER;
                            auto & bitmask = renaming_inst->getSrcRegisterBitMask(addr_rf);
                            const uint32_t prf = map_table_[addr_rf][num];
                            reference_counter_[addr_rf][prf]++;
                            renaming_inst->getRenameData().setSource({prf, addr_rf, src.field_id});
                            bitmask.set(prf);

                            ILOG("\tsetup source register bit mask " << sparta::printBitSet(
                                     bitmask) << " for '" << addr_rf << "' scoreboard");
                        }
                    }
                    else
                    {
                        auto & bitmask = renaming_inst->getSrcRegisterBitMask(rf);
                        const uint32_t prf = map_table_[rf][num];
                        reference_counter_[rf][prf]++;
                        renaming_inst->getRenameData().setSource({prf, rf, src.field_id});
                        bitmask.set(prf);

                        ILOG("\tsetup source register bit mask "
                             << sparta::printBitSet(bitmask) << " for '" << rf << "' scoreboard");
                    }
                }

                for (const auto & dest : dests)
                {
                    const auto rf = olympia::coreutils::determineRegisterFile(dest);
                    const auto num = dest.field_value;
                    if (num == 0 && rf == core_types::RF_INTEGER)
                    {
                        continue;
                    }
                    else
                    {
                        if (renaming_inst->isVector() && !renaming_inst->isVset()
                            && !renaming_inst->getVTA() && renaming_inst->hasTail())
                        {
                            // if vector instruction is undisturbed and has a mask or tail, so vta =
                            // false, we need to set the original destination as a source as well
                            // need to set before destination rename, because we need the original
                            // destination

                            // TODO: Once we implement masks, add logic to check if vta is false and
                            // mask is being applied, then we need the original destination because
                            // if we always add 3rd source for undisturbed, then we're adding extra
                            // dependency, slowing the pipeline down

                            // we set for source bitmask because we need to wait for previous
                            // destination to be written to before reading (RAW) hazard
                            auto & bitmask = renaming_inst->getSrcRegisterBitMask(rf);
                            const uint32_t prf = map_table_[rf][num];
                            reference_counter_[rf][prf]++;
                            renaming_inst->getRenameData().setSource({prf, rf, dest.field_id});
                            bitmask.set(prf);

                            ILOG("\tsetup vector undisturbed source register bit mask "
                                 << sparta::printBitSet(bitmask) << " for '" << rf
                                 << "' scoreboard");
                        }
                        auto & bitmask = renaming_inst->getDestRegisterBitMask(rf);
                        const uint32_t prf = freelist_[rf].front();
                        freelist_[rf].pop();
                        renaming_inst->getRenameData().setOriginalDestination(
                            {map_table_[rf][num], rf, dest.field_id});
                        renaming_inst->getRenameData().setDestination({prf, rf, dest.field_id});
                        map_table_[rf][num] = prf;
                        // we increase reference_counter_ for destinations to mark them as "valid",
                        // so the PRF in the reference_counter_ should have a value of 1
                        // once a PRF reference_counter goes to 0, we know that the PRF isn't the
                        // "valid" PRF for that ARF anymore and there are no sources referring to it
                        // so we can push it to freelist
                        reference_counter_[rf][prf]++;
                        bitmask.set(prf);
                        // clear scoreboard for the PRF we are allocating
                        scoreboards_[rf]->clearBits(bitmask);
                        ILOG("\tsetup destination register bit mask "
                             << sparta::printBitSet(bitmask) << " for '" << rf << "' scoreboard");
                    }
                }
                // Remove it from uop queue
                insts->emplace_back(renaming_inst);
                inst_queue_.emplace_back(renaming_inst);
                uop_queue_.pop();
            }

            // Send insts to dispatch
            out_dispatch_queue_write_.send(insts);
            credits_dispatch_ -= num_to_rename_;

            // Replenish credits in the Decode unit
            out_uop_queue_credits_.send(num_to_rename_);
            num_to_rename_ = 0;
        }
        if (credits_dispatch_ > 0 && (uop_queue_.size() > 0))
        {
            ev_schedule_rename_.schedule(1);
        }
    }
} // namespace olympia<|MERGE_RESOLUTION|>--- conflicted
+++ resolved
@@ -201,33 +201,6 @@
         if (SPARTA_EXPECT_TRUE(!inst_queue_.empty()))
         {
             const auto & oldest_inst = inst_queue_.front();
-<<<<<<< HEAD
-            sparta_assert(oldest_inst->getUniqueID() == inst_ptr->getUniqueID() && oldest_inst->getUOpID() == inst_ptr->getUOpID(), "ROB and rename inst_queue out of sync");
-            // if (!oldest_inst->hasUOps() && !oldest_inst->isUOp())
-            // {
-            //     // if instructions aren't UOp and oldest instruction doesn't have UOps
-            //     sparta_assert(oldest_inst->getUniqueID() == inst_ptr->getUniqueID(),
-            //                   "ROB and rename inst_queue out of sync");
-            // }
-
-            inst_queue_.pop_front();
-
-            // // pop all UOps from inst_queue_ to realign ROB and rename inst_queue
-            // if (inst_ptr->hasUOps())
-            // {
-            //     while (inst_queue_.empty() == false)
-            //     {
-            //         if (inst_ptr->getUOpID() == inst_queue_.front()->getUOpID())
-            //         {
-            //             inst_queue_.pop_front();
-            //         }
-            //         else
-            //         {
-            //             break;
-            //         }
-            //     }
-            // }
-=======
             if (oldest_inst->getUOpID() == 0)
             {
                 sparta_assert(oldest_inst->getUniqueID() == inst_ptr->getUniqueID(),
@@ -235,7 +208,6 @@
             }
 
             inst_queue_.pop_front();
->>>>>>> a318f23d
         }
         else
         {

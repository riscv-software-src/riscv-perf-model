#include "DCache.hpp"
#include "LSU.hpp"
#include "MemoryAccessInfo.hpp"
#include <sparta/events/SchedulingPhases.hpp>

namespace olympia {
    const char DCache::name[] = "cache";

    DCache::DCache(sparta::TreeNode *node, const CacheParameterSet *p) :
            sparta::Unit(node),
            mshr_entry_allocator(50, 30),    // 50 and 30 are arbitrary numbers here.  It can be tuned to an exact value.
            mshr_file_("mshr_file",p->mshr_entries, getClock()),
            l1_always_hit_(p->l1_always_hit),
            cache_latency_(p->cache_latency),
            cache_line_size_(p->l1_line_size),
            max_mshr_entries_(p->mshr_entries),
            load_miss_queue_size_(p->load_miss_queue_size)
    {
        sparta_assert(p->mshr_entries > 0, "There must be atleast 1 MSHR entry");
        sparta_assert(p->load_miss_queue_size > 0, "There must be atleast 1 LMQ entry");

        // Port config
        in_lsu_lookup_req_.registerConsumerHandler
            (CREATE_SPARTA_HANDLER_WITH_DATA(DCache, processInstsFromLSU_, MemoryAccessInfoPtr));

        in_biu_ack_.registerConsumerHandler
            (CREATE_SPARTA_HANDLER_WITH_DATA(DCache, getRefillFromBIU_, InstPtr));

        // DL1 cache config
        const uint32_t l1_size_kb = p->l1_size_kb;
        const uint32_t l1_associativity = p->l1_associativity;
        l1_cache_.reset(new SimpleDL1(getContainer(), l1_size_kb, cache_line_size_, sparta::cache::TreePLRUReplacement(l1_associativity)));
        addr_decoder_ = l1_cache_->getAddrDecoder();

        // Pipeline config
        cache_pipeline_.enableCollection(node);
        cache_pipeline_.performOwnUpdates();
        cache_pipeline_.setContinuing(true);

        // Pipeline Handlers
        cache_pipeline_.registerHandlerAtStage<sparta::SchedulingPhase::Update>
            (static_cast<uint32_t>(PipelineStage::LOOKUP),
             CREATE_SPARTA_HANDLER(DCache, lookupHandler_));

        cache_pipeline_.registerHandlerAtStage<sparta::SchedulingPhase::Update>
            (static_cast<uint32_t>(PipelineStage::DATA_READ),
             CREATE_SPARTA_HANDLER(DCache, dataHandler_));
    }

    DCache::~DCache() {
        DLOG(
            getContainer()->getLocation()
            << ": " << mshr_entry_allocator.getNumAllocated() << " MSHREntryInfo objects allocated/created"
        );
    }

    // L1 Cache lookup
    bool DCache::cacheLookup_(const MemoryAccessInfoPtr & mem_access_info_ptr)
    {
        const InstPtr & inst_ptr = mem_access_info_ptr->getInstPtr();
        uint64_t phyAddr = inst_ptr->getRAdr();

        bool cache_hit = false;

        if (l1_always_hit_) {
            cache_hit = true;
        }
        else {
            auto cache_line = l1_cache_->peekLine(phyAddr);
            cache_hit = (cache_line != nullptr) && cache_line->isValid();

            // Update MRU replacement state if DCache HIT
            if (cache_hit) {
                l1_cache_->touchMRU(*cache_line);
            }
        }

        if (l1_always_hit_) {
            ILOG("DL1 DCache HIT all the time: phyAddr=0x" << std::hex << phyAddr);
            dl1_cache_hits_++;
        }
        else if (cache_hit) {
            ILOG("DL1 DCache HIT: phyAddr=0x" << std::hex << phyAddr);
            dl1_cache_hits_++;
        }
        else {
            ILOG("DL1 DCache MISS: phyAddr=0x" << std::hex << phyAddr);
            dl1_cache_misses_++;
        }

        return cache_hit;
    }

    // MSHR File Lookup
    sparta::Buffer<DCache::MSHREntryInfoPtr>::iterator DCache::mshrLookup_(const uint64_t& block_address) {

        sparta::Buffer<MSHREntryInfoPtr>::iterator it;
        for(it = mshr_file_.begin(); it < mshr_file_.end(); it++) {
            auto mshr_block_addr = (*it)->getBlockAddress();
            if(mshr_block_addr == block_address){
                // Address match
                break;
            }
        }

        return it;
    }

    // MSHR Entry allocation in case of miss
    sparta::Buffer<DCache::MSHREntryInfoPtr>::iterator DCache::allocateMSHREntry_(uint64_t block_address){

        MSHREntryInfoPtr mshr_entry = sparta::allocate_sparta_shared_pointer<MSHREntryInfo>(mshr_entry_allocator,
                                                                                            block_address, 
                                                                                            cache_line_size_, 
                                                                                            load_miss_queue_size_,
                                                                                            getClock());
        auto it = mshr_file_.push_back(mshr_entry);
        return it;
    }
    
    // Handle request from the LSU
    void DCache::processInstsFromLSU_(const MemoryAccessInfoPtr &memory_access_info_ptr){
        // Check if there is an incoming cache refill request from BIU
        // ILOG("Incoming Instruction from LSU " << memory_access_info_ptr);

        if(incoming_cache_refill_) {
            // Cache refill is given priority
            // nack signal is sent to the LSU
            // out_lsu_lookup_nack_.send(1);
            // Temporary: send miss instead of nack
            memory_access_info_ptr->setCacheState(MemoryAccessInfo::CacheState::MISS);
            out_lsu_lookup_resp_.send(memory_access_info_ptr,1);

            ILOG("Unable to handle LSU request" << memory_access_info_ptr << "; Incoming Cache refill");
        }
        else {
            // Append to Cache Pipeline
            ILOG("Cache request appended to pipeline " << memory_access_info_ptr);
            cache_pipeline_.append(memory_access_info_ptr); // Data read stage executes in the next cycle
        }
    }

    // Incoming Cache Refill request from BIU
    // Precedence: Before S1 (Cache Lookup)
    void DCache::getRefillFromBIU_(const InstPtr &inst_ptr) {
        // change inst_ptr to cache_line TODO
        incoming_cache_refill_ = true;
        
        // Write cache line to line fill buffer of ongoing mshr entry refill request
        (*current_refill_mshr_entry_)->setDataArrived(true);

        // Proceed to next stage (next cycle)
        uev_cache_refill_write_.schedule(1);
    }

    void DCache::incomingRefillBIU_() {
        // TODO keep a pointer of ongoing cache refill
        ILOG("Incoming Refill from BIU");
        // temporary event
        incoming_cache_refill_ = true;
        
        // Write cache line to line fill buffer of ongoing mshr entry refill request
        (*current_refill_mshr_entry_)->setDataArrived(true);

        // Wake up all dependant loads
        MemoryAccessInfoPtr dependant_load_inst = (*current_refill_mshr_entry_)->dequeueLoad();
        while(dependant_load_inst != nullptr) {
            out_lsu_data_ready_.send(dependant_load_inst);
            dependant_load_inst = (*current_refill_mshr_entry_)->dequeueLoad();
        }
        ILOG("Waking up dependant load instructions on block address:0x" << std::hex << (*current_refill_mshr_entry_)->getBlockAddress());

        // Proceed to next stage (next cycle)
        uev_cache_refill_write_.schedule(1);
    }

    // Cache Pipeline Lookup Stage
    void DCache::lookupHandler_()
    {
        const auto stage_id = static_cast<uint32_t>(PipelineStage::LOOKUP);
        const MemoryAccessInfoPtr & mem_access_info_ptr = cache_pipeline_[stage_id];
        const InstPtr & inst_ptr = mem_access_info_ptr->getInstPtr();
        const auto & inst_target_addr = inst_ptr->getRAdr();
        const uint64_t block_addr = addr_decoder_->calcBlockAddr(inst_target_addr);

        ILOG("Cache Lookup Stage, " << mem_access_info_ptr);

        // Check if instruction is a store
        const bool is_store_inst = inst_ptr->isStoreInst();
        
        const bool hit_on_cache = cacheLookup_(mem_access_info_ptr);

        if(hit_on_cache){
            mem_access_info_ptr->setCacheState(MemoryAccessInfo::CacheState::HIT);
            // Send Lookup Ack to LSU and proceed to next stage
<<<<<<< HEAD
            ILOG("Send Lookup "<< mem_access_info_ptr->getCacheState() << " to LSU");
            out_lsu_lookup_ack_.send(mem_access_info_ptr);
=======
            out_lsu_lookup_resp_.send(mem_access_info_ptr);
>>>>>>> 317d407f
        }
        else{
            // Check MSHR Entries for address match
            auto mshr_idx = mshrLookup_(block_addr);

            // if address matches
            if(mshr_idx != mshr_file_.end()){
                ILOG("MSHR Entry Exists, block address:0x" << std::hex << block_addr);

                mem_access_info_ptr->setCacheState(MemoryAccessInfo::CacheState::MISS);
                bool data_arrived = (*mshr_idx)->getDataArrived();

                // All ST are considered Hit
                if(is_store_inst) {
                    // Update Line fill buffer only if ST
                    ILOG("Write to Line fill buffer (ST), block address:0x" << std::hex << block_addr);
                    (*mshr_idx)->setModified(true);
                    mem_access_info_ptr->setCacheState(MemoryAccessInfo::CacheState::HIT);
                } else {
                    if (data_arrived) {
                        ILOG("Hit on Line fill buffer (LD), block address:0x" << std::hex << block_addr);
                        mem_access_info_ptr->setCacheState(MemoryAccessInfo::CacheState::HIT);
                    } else {
                        // Check if LMQ is full
                        if((*mshr_idx)->isLoadMissQueueFull()) {
                            ILOG("Load miss and LMQ full (nack); block address:0x" << std::hex << block_addr);
                            // nack
                            // Temporary: send miss instead of nack
                            mem_access_info_ptr->setCacheState(MemoryAccessInfo::CacheState::MISS);
                            out_lsu_lookup_resp_.send(mem_access_info_ptr);
                            return;
                        }

                        ILOG("Load miss and enqueue load instruction to LMQ; block address:0x" << std::hex << block_addr);
                        // Enqueue Load in LMQ
                        (*mshr_idx)->enqueueLoad(mem_access_info_ptr);
                    }
                }

<<<<<<< HEAD
                ILOG("Send Lookup "<< mem_access_info_ptr->getCacheState() << " to LSU"); // Send Lookup Ack to LSU and proceed to next stage
                out_lsu_lookup_ack_.send(mem_access_info_ptr);
=======
                ILOG("Send Lookup Ack to LSU"); // Send Lookup Ack to LSU and proceed to next stage
                out_lsu_lookup_resp_.send(mem_access_info_ptr);
>>>>>>> 317d407f

            }
            else {
                // Check if MSHR entry available
                if(mshr_file_.numFree() > 0) {
                    ILOG("Allocate MSHR Entry, block address:0x" << std::hex << block_addr);
                    auto mshr_idx = allocateMSHREntry_(block_addr);
                    mem_access_info_ptr->setCacheState(MemoryAccessInfo::CacheState::MISS);

                    if(is_store_inst) {
                        ILOG("Write to Line fill buffer (ST), block address:0x" << std::hex << block_addr);
                        // Update Line fill buffer
                        (*mshr_idx)->setModified(true);
                        mem_access_info_ptr->setCacheState(MemoryAccessInfo::CacheState::HIT);
                    } 
                    else {
                        ILOG("Load miss and enqueue load inst to LMQ; block address:0x" << std::hex << block_addr);
                        // Enqueue Load in LMQ
                        (*mshr_idx)->enqueueLoad(mem_access_info_ptr);
                    }
                    // Send Lookup Ack to LSU and proceed to next stage
<<<<<<< HEAD
                    ILOG("Send Lookup "<< mem_access_info_ptr->getCacheState() << " to LSU"); // Send Lookup Ack to LSU and proceed to next stage
                    out_lsu_lookup_ack_.send(mem_access_info_ptr);
=======
                    ILOG("Send Lookup Ack to LSU"); // Send Lookup Ack to LSU and proceed to next stage
                    out_lsu_lookup_resp_.send(mem_access_info_ptr);
>>>>>>> 317d407f
                }
                else {
                    // Cache is unable to handle ld/st request
                    // out_lsu_lookup_nack_.send();

                    ILOG("No MSHR Entry available (nack), block_address:0x" << std::hex << block_addr);
                    // Temporary: send miss instead of nack
                    mem_access_info_ptr->setCacheState(MemoryAccessInfo::CacheState::MISS);
                    out_lsu_lookup_resp_.send(mem_access_info_ptr);
                }
            }
        }
    }

    // Cache Pipeline Data Read Stage
    void DCache::dataHandler_()
    {
        const auto stage_id = static_cast<uint32_t>(PipelineStage::DATA_READ);
        const MemoryAccessInfoPtr & mem_access_info_ptr = cache_pipeline_[stage_id];
        ILOG("Cache Data Stage " << mem_access_info_ptr);

        if  (mem_access_info_ptr->isCacheHit()) {
            ILOG("Set DataReady to true, uid: " << mem_access_info_ptr->getInstUniqueID());
            mem_access_info_ptr->setDataReady(true);
        }
        else {
            ILOG("Issue Downstream read");
            // Initiate read to downstream
            uev_issue_downstream_read_.schedule(sparta::Clock::Cycle(0));
        }
    }

    // Send cache refill request
    void DCache::issueDownstreamRead_() {
        // If there is no ongoing refill request
        // Issue MSHR Refill request to downstream
        if(ongoing_cache_refill_) {
            ILOG("Cannot issue downstream read; ongoing cache refill")
            return;
        }

        // Requests are sent in FIFO order
        current_refill_mshr_entry_ = mshr_file_.begin();

        if(current_refill_mshr_entry_ == mshr_file_.end()){
            ILOG("No MSHR entry to be issued");
            return;
        }

        // Only 1 ongoing refill request at any time
        ongoing_cache_refill_ = true;

        // Send BIU request
        // out_biu_req_.send(cache_line);
        // (Temporary) call event after fixed time (4 cycles)
        uev_biu_incoming_refill_.schedule(4);
        ILOG("Downstream read issued");
    }

    // Line Fill buffer written to cache
    void DCache::cacheRefillWrite_() {
        incoming_cache_refill_ = false;
        // Write line buffer into cache
        // Initiate write to downstream in case victim line TODO
        auto block_address = (*current_refill_mshr_entry_)->getBlockAddress();
        auto l1_cache_line = &l1_cache_->getLineForReplacementWithInvalidCheck(block_address);

        // Write line buffer data onto cache line
        l1_cache_line->reset(block_address);
        l1_cache_line->setModified((*current_refill_mshr_entry_)->isModified());
        l1_cache_->touchMRU(*l1_cache_line);

        ILOG("Deallocate MSHR Entry, block address:0x" << std::hex << block_address);
        // Deallocate MSHR entry (after a cycle)
        mshr_file_.erase(current_refill_mshr_entry_);
        ongoing_cache_refill_ = false;
        // reissue downstream read (after a cycle)
        uev_issue_downstream_read_.schedule(1);

    }
}<|MERGE_RESOLUTION|>--- conflicted
+++ resolved
@@ -193,12 +193,8 @@
         if(hit_on_cache){
             mem_access_info_ptr->setCacheState(MemoryAccessInfo::CacheState::HIT);
             // Send Lookup Ack to LSU and proceed to next stage
-<<<<<<< HEAD
             ILOG("Send Lookup "<< mem_access_info_ptr->getCacheState() << " to LSU");
-            out_lsu_lookup_ack_.send(mem_access_info_ptr);
-=======
             out_lsu_lookup_resp_.send(mem_access_info_ptr);
->>>>>>> 317d407f
         }
         else{
             // Check MSHR Entries for address match
@@ -238,13 +234,8 @@
                     }
                 }
 
-<<<<<<< HEAD
                 ILOG("Send Lookup "<< mem_access_info_ptr->getCacheState() << " to LSU"); // Send Lookup Ack to LSU and proceed to next stage
-                out_lsu_lookup_ack_.send(mem_access_info_ptr);
-=======
-                ILOG("Send Lookup Ack to LSU"); // Send Lookup Ack to LSU and proceed to next stage
                 out_lsu_lookup_resp_.send(mem_access_info_ptr);
->>>>>>> 317d407f
 
             }
             else {
@@ -266,13 +257,8 @@
                         (*mshr_idx)->enqueueLoad(mem_access_info_ptr);
                     }
                     // Send Lookup Ack to LSU and proceed to next stage
-<<<<<<< HEAD
                     ILOG("Send Lookup "<< mem_access_info_ptr->getCacheState() << " to LSU"); // Send Lookup Ack to LSU and proceed to next stage
-                    out_lsu_lookup_ack_.send(mem_access_info_ptr);
-=======
-                    ILOG("Send Lookup Ack to LSU"); // Send Lookup Ack to LSU and proceed to next stage
                     out_lsu_lookup_resp_.send(mem_access_info_ptr);
->>>>>>> 317d407f
                 }
                 else {
                     // Cache is unable to handle ld/st request

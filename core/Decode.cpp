--- conflicted
+++ resolved
@@ -132,7 +132,6 @@
     }
 
     void Decode::updateVcsrs_(const InstPtr & inst)
-<<<<<<< HEAD
     {
         VCSRs_.setVCSRs(inst->getVL(), inst->getSEW(), inst->getLMUL(), inst->getVTA());
 
@@ -140,7 +139,6 @@
         if ((uid == mavis_vsetvli_uid_) && inst->hasZeroRegSource())
         {
             // If rs1 is x0 and rd is x0 then the vl is unchanged (assuming it is legal)
-            // If rs1 is x0 and rd is not x0 then vl is set to vlmax
             VCSRs_.vl = inst->hasZeroRegDest() ? std::min(VCSRs_.vl, VCSRs_.vlmax)
 	                                       : VCSRs_.vlmax;
         }
@@ -163,38 +161,6 @@
     // for set instructions that depend on register
     void Decode::process_vset_(const InstPtr & inst)
     {
-=======
-    {
-        uint64_t vl = inst->getVL();
-        const uint64_t uid = inst->getOpCodeInfo()->getInstructionUniqueID();
-        if ((uid == mavis_vsetvli_uid_) && inst->hasZeroRegSource())
-        {
-            // If rs1 is x0 and rd is x0 then the vl is unchanged (assuming it is legal)
-            // If rs1 is x0 and rd is not x0 then vl is set to vlmax
-            vl = inst->hasZeroRegDest() ? std::min(VCSRs_.vl, VCSRs_.vlmax) : VCSRs_.vlmax;
-        }
-
-        VCSRs_.setVCSRs(vl, inst->getSEW(), inst->getLMUL(), inst->getVTA());
-
-        ILOG("Processing vset{i}vl{i} instruction: " << inst);
-        ILOG("  LMUL: " << VCSRs_.lmul);
-        ILOG("   SEW: " << VCSRs_.sew);
-        ILOG("   VTA: " << VCSRs_.vta);
-        ILOG(" VLMAX: " << VCSRs_.vlmax);
-        ILOG("    VL: " << VCSRs_.vl);
-
-        // Check validity of vector config
-        sparta_assert(VCSRs_.lmul <= 8,
-            "LMUL (" << VCSRs_.lmul << ") cannot be greater than " << 8);
-        sparta_assert(VCSRs_.vl <= VCSRs_.vlmax,
-            "VL (" << VCSRs_.vl << ") cannot be greater than VLMAX ("<< VCSRs_.vlmax << ")");
-    }
-
-    // process vset settings being forward from execution pipe
-    // for set instructions that depend on register
-    void Decode::process_vset_(const InstPtr & inst)
-    {
->>>>>>> 21befe40
         updateVcsrs_(inst);
 
         // if rs1 != 0, VL = x[rs1], so we assume there's an STF field for VL

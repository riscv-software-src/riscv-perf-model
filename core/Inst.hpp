// <Inst.h> -*- C++ -*-

#pragma once

#include "sparta/memory/AddressTypes.hpp"
#include "sparta/resources/Scoreboard.hpp"
#include "sparta/resources/Queue.hpp"
#include "sparta/pairs/SpartaKeyPairs.hpp"
#include "sparta/simulation/State.hpp"
#include "sparta/utils/SpartaSharedPointer.hpp"
#include "sparta/utils/SpartaSharedPointerAllocator.hpp"
#include "mavis/OpcodeInfo.h"

#include "stf-inc/stf_inst_reader.hpp"

#include "InstArchInfo.hpp"
#include "CoreTypes.hpp"
#include "VectorConfig.hpp"
#include "MiscUtils.hpp"

#include <cstdlib>
#include <ostream>
#include <unordered_map>
#include <variant>
#include <sstream>

namespace olympia
{
    /*!
     * \class Inst
     * \brief Example instruction that flows through the example/CoreModel
     */

    // Forward declaration of the Pair Definition class is must as we are friending it.
    class InstPairDef;

    class Inst
    {
      public:
        class RenameData
        {
          public:
            // A register consists of its value and its register file.
            struct Reg
            {
                uint32_t val = 0;
                core_types::RegFile rf = core_types::RegFile::RF_INVALID;
                mavis::InstMetaData::OperandFieldID field_id =
                    mavis::InstMetaData::OperandFieldID::NONE;
                bool is_x0 = false;
            };

            using RegList = std::vector<Reg>;

            void setOriginalDestination(const Reg & destination) { original_dest_ = destination; }

            void setDestination(const Reg & destination) { dest_ = destination; }

            void setDataReg(const Reg & data_reg) { data_reg_ = data_reg; }

            void setSource(const Reg & source) { src_.emplace_back(source); }

            const RegList & getSourceList() const { return src_; }

            const Reg & getOriginalDestination() const { return original_dest_; }

            const Reg & getDestination() const { return dest_; }

            const Reg & getDataReg() const { return data_reg_; }

          private:
            Reg original_dest_;
            Reg dest_;
            RegList src_;
            Reg data_reg_;
        };

<<<<<<< HEAD
=======
        static const uint32_t VLEN = 1024; // vector register default bit size

        // Vector CSRs
        struct VectorConfig
        {
            uint32_t vl = 16;  // vector length
            uint32_t sew = 8;  // set element width
            uint32_t lmul = 1; // effective length
            bool vta = false;  // vector tail agnostic, false = undisturbed, true = agnostic
            uint32_t mop = 0;
            uint32_t eew = 0;
            uint32_t stride = 0;

            uint32_t vlmax_formula() { return (VLEN / sew) * lmul; }

            void setVCSRs(uint32_t input_vl,
                          uint32_t input_sew,
                          uint32_t input_lmul,
                          uint32_t input_vta)
            {
                vl = input_vl;
                sew = input_sew;
                lmul = input_lmul;
                vta = input_vta;
                vlmax = vlmax_formula();
            }

            void setVLSU(uint32_t input_eew, uint32_t input_stride, uint32_t input_mop)
            {
                eew = input_eew;
                stride = input_stride;
                mop = input_mop;
            }

            uint32_t vlmax = vlmax_formula();
        };

>>>>>>> 5ab2f6b1
        // Used by Mavis
        using PtrType = sparta::SpartaSharedPointer<Inst>;

        // The modeler needs to alias a type called
        // "SpartaPairDefinitionType" to the Pair Definition class of
        // itself
        using SpartaPairDefinitionType = InstPairDef;

        enum class Status : std::uint16_t
        {
            FETCHED = 0,
            __FIRST = FETCHED,
            DECODED,
            RENAMED,
            DISPATCHED,
            SCHEDULED,
            COMPLETED,
            RETIRED,
            FLUSHED,
            UNMOD, // no extended status
            FUSED,
            FUSION_GHOST,
            __LAST
        };

        /*!
         * \brief Construct an Instruction
         * \param opcode_info    Mavis Opcode information
         * \param inst_arch_info Pointer to the static data of instruction
         * \param clk            Core clock
         *
         * Called by Mavis when an opcode is decoded to a particular
         * instruction.
         */
        Inst(const mavis::OpcodeInfo::PtrType & opcode_info,
             const InstArchInfo::PtrType & inst_arch_info, const sparta::Clock* clk);

        // This is needed by Mavis as an optimization.  Try NOT to
        // implement it and let the compiler do it for us for speed.
        Inst(const Inst & other) = default;

        void setStatus(Status status)
        {
            sparta_assert(status_state_ != status,
                          "Status being set twice to the same value: " << status << " " << *this);
            sparta_assert(status > status_state_, "Cannot go backwards in status.  Current: "
                                                      << status_state_ << " New: " << status
                                                      << *this);
            status_state_ = status;
            if (getStatus() == Status::COMPLETED)
            {
                if (ev_retire_ != 0)
                {
                    ev_retire_->schedule();
                }
            }
        }
        void attemptRetire() { ev_retire_->schedule(); }
        const Status & getStatus() const { return status_state_; }

        bool getCompletedStatus() const { return getStatus() == olympia::Inst::Status::COMPLETED; }

        bool getFlushedStatus() const { return getStatus() == olympia::Inst::Status::FLUSHED; }

        void setMispredicted() { is_mispredicted_ = true; }

        // Is this branch instruction mispredicted?
        bool isMispredicted() const { return is_mispredicted_; }

        const Status & getExtendedStatus() const { return extended_status_state_; }

        void setExtendedStatus(Status status)
        {
            sparta_assert(extended_status_state_ == Inst::Status::UNMOD
                              || extended_status_state_ == Inst::Status::FUSED
                              || extended_status_state_ == Inst::Status::FUSION_GHOST,
                          "Attempt to set unknown extended status : " << status << " " << *this);

            extended_status_state_ = status;
        }

        InstArchInfo::TargetPipe getPipe() const { return inst_arch_info_->getTargetPipe(); }

        // ROB handling -- mark this instruction as the oldest in the machine
        void setOldest(bool oldest, sparta::Scheduleable* rob_retire_event)
        {
            ev_retire_ = rob_retire_event;
            is_oldest_ = oldest;
        }

        bool isMarkedOldest() const { return is_oldest_; }

        // Rewind iterator used for going back in program simulation after flushes
        template <typename T> void setRewindIterator(T iter) { rewind_iter_ = iter; }

        template <typename T> T getRewindIterator() const { return std::get<T>(rewind_iter_); }

        // Set the instructions unique ID.  This ID in constantly
        // incremented and does not repeat.  The same instruction in a
        // trace can have different unique IDs (due to flushing)
        void setUniqueID(uint64_t uid) { unique_id_ = uid; }

        uint64_t getUniqueID() const { return unique_id_; }

        // Set the instruction's UOp ID. This ID is incremented based
        // off of number of Uops. The UOp instructions will all have the same
        // UID, but different UOp IDs.
        void setUOpID(uint64_t uopid) { uopid_ = uopid; }

        // Set the instruction's UOp ID. This ID is incremented based
        // off of number of Uops. The UOp instructions will all have the same
        // UID, but different UOp IDs.
        uint64_t getUOpID() const { return uopid_.isValid() ? uopid_.getValue() : 0; }

        void setBlockingVSET(bool is_blocking_vset) { is_blocking_vset_ = is_blocking_vset; }

        bool isBlockingVSET() const { return is_blocking_vset_; }

        // Set the instruction's Program ID.  This ID is specific to
        // an instruction's retire pointer.  The same instruction in a
        // trace will have the same program ID (as compared to
        // UniqueID). Fusion changes this a bit see below
        void setProgramID(uint64_t prog_id) { program_id_ = prog_id; }

        uint64_t getProgramID() const { return program_id_; }

        // A fused operation will modify the program_id_increment_ based on
        // the number of instructions fused. A-B-C-D -> fA  incr becomes 4
        // This is planned, but not currently used.
        void setProgramIDIncrement(uint64_t incr) { program_id_increment_ = incr; }

        // This is planned, but not currently used.
        uint64_t getProgramIDIncrement() const { return program_id_increment_; }

        // Set the instruction's PC
        void setPC(sparta::memory::addr_t inst_pc) { inst_pc_ = inst_pc; }

        sparta::memory::addr_t getPC() const { return inst_pc_; }

        // Set the instruction's target PC (branch target or load/store target)
        void setTargetVAddr(sparta::memory::addr_t target_vaddr) { target_vaddr_ = target_vaddr; }
        sparta::memory::addr_t getTargetVAddr() const { return target_vaddr_; }

<<<<<<< HEAD
        void setVectorConfig(const VectorConfigPtr input_vector_config)
        {
            vector_config_ = input_vector_config;
        }

        const VectorConfigPtr getVectorConfig() const { return vector_config_; }
        VectorConfigPtr getVectorConfig() { return vector_config_; }
=======
        void setVectorConfigVCSRs(const VectorConfig * input_VectorConfig)
        {
            // we only want to update the VCSRs of the VectorConfig
            VectorConfigs_.setVCSRs(input_VectorConfig->vl, input_VectorConfig->sew, input_VectorConfig->lmul, input_VectorConfig->vta);
        }

        void setVectorConfigVLSU(const VectorConfig * input_VectorConfig)
        {
            // we only want to update the VCSRs of the VectorConfig
            VectorConfigs_.setVLSU(input_VectorConfig->eew, input_VectorConfig->stride, input_VectorConfig->mop);
        }

        const VectorConfig * getVectorConfig() const { return &VectorConfigs_; }

        // Set lmul from vset (vsetivli, vsetvli)
        void setLMUL(uint32_t lmul)
        {
            VectorConfigs_.lmul = lmul;
            VectorConfigs_.vlmax = VectorConfigs_.vlmax_formula();
        }

        // Set sew from vset (vsetivli, vsetvli)
        void setSEW(uint32_t sew)
        {
            VectorConfigs_.sew = sew;
            VectorConfigs_.vlmax = VectorConfigs_.vlmax_formula();
        }

        // Set VL from vset (vsetivli, vsetvli)
        void setVL(uint32_t vl) { VectorConfigs_.vl = vl; }

        // Set EEW from vlsu operation
        void setEEW(uint32_t eew) { VectorConfigs_.eew = eew; }
        // Set MOP from vlsu operation
        void setMOP(uint32_t mop) { VectorConfigs_.mop = mop; }
        // Set stride from vlsu operation
        void setStride(uint32_t stride) { VectorConfigs_.stride = stride; }

        // Set VTA (vector tail agnostic)
        // vta = true means agnostic, set destination values to 1's or maintain original
        // vta = false means undisturbed, maintain original destination values
        void setVTA(bool vta) { VectorConfigs_.vta = vta; }

        uint32_t getSEW() const { return VectorConfigs_.sew; }
        uint32_t getLMUL() const { return VectorConfigs_.lmul; }
        uint32_t getVL() const { return VectorConfigs_.vl; }

        uint32_t getMOP() const { return VectorConfigs_.mop; }
        uint32_t getStride() const { return VectorConfigs_.stride; }
        uint32_t getEEW() const { return VectorConfigs_.eew; }

        uint32_t getVTA() const { return VectorConfigs_.vta; }
        uint32_t getVLMAX() const { return VectorConfigs_.vlmax; }
>>>>>>> 5ab2f6b1

        void setTail(bool has_tail) { has_tail_ = has_tail; }
        bool hasTail() const { return has_tail_; }

        uint32_t getTotalVLSUIters(){ return vlsu_total_iters_; }

        uint32_t getCurrVLSUIters(){ return vlsu_curr_iters_; }

        void setTotalVLSUIters(uint32_t vlsu_total_iters){ vlsu_total_iters_ = vlsu_total_iters; }

        void setCurrVLSUIters(uint32_t vlsu_curr_iters){ vlsu_curr_iters_ = vlsu_curr_iters; }

        void setUOpParent(sparta::SpartaWeakPointer<olympia::Inst> & parent_uop)
        {
            parent_uop_ = parent_uop;
        }
        sparta::SpartaWeakPointer<olympia::Inst> getUOpParent() { return parent_uop_; }

        // Branch instruction was taken (always set for JAL/JALR)
        void setTakenBranch(bool taken) { is_taken_branch_ = taken; }

        // TBD -- add branch prediction
        void setSpeculative(bool spec) { is_speculative_ = spec; }

        // Opcode information
        std::string getMnemonic() const { return opcode_info_->getMnemonic(); }

        std::string getDisasm() const { return opcode_info_->dasmString(); }

        uint32_t getOpCode() const { return static_cast<uint32_t>(opcode_info_->getOpcode()); }

        mavis::InstructionUniqueID getMavisUid() const
        {
            return opcode_info_->getInstructionUniqueID();
        }

        // Operand information
        using OpInfoList = mavis::DecodedInstructionInfo::OpInfoList;

        const OpInfoList & getSourceOpInfoList() const
        {
            return opcode_info_->getSourceOpInfoList();
        }

        const OpInfoList & getDestOpInfoList() const { return opcode_info_->getDestOpInfoList(); }

        bool hasZeroRegSource() const
        {
            return std::any_of(getSourceOpInfoList().begin(), getSourceOpInfoList().end(),
                [](const mavis::OperandInfo::Element & elem)
                {
                    return elem.field_value == 0;
                });
        }

        bool hasZeroRegDest() const
        {
            return std::any_of(getDestOpInfoList().begin(), getDestOpInfoList().end(),
                [](const mavis::OperandInfo::Element & elem)
                {
                    return elem.field_value == 0;
                });
        }

        uint64_t getImmediate() const
        {
            sparta_assert(has_immediate_,
                "Instruction does not have an immediate!");
            return opcode_info_->getImmediate();
        }

        bool getVectorMaskEnabled() const
        {
            try
            {
                // If vm bit is 0, masking is enabled
                const uint64_t vm_bit = opcode_info_->getSpecialField(mavis::OpcodeInfo::SpecialField::VM);
                return vm_bit == 0;
            }
            catch (const mavis::UnsupportedExtractorSpecialFieldID & mavis_exception)
            {
                return false;
            }
            catch (const mavis::InvalidExtractorSpecialFieldID & mavis_exception)
            {
                return false;
            }
        }

        // Static instruction information
        bool isStoreInst() const { return is_store_; }

        bool isLoadStoreInst() const { return inst_arch_info_->isLoadStore(); }

        uint32_t getExecuteTime() const { return inst_arch_info_->getExecutionTime(); }

        InstArchInfo::UopGenType getUopGenType() const { return inst_arch_info_->getUopGenType(); }

        uint64_t getRAdr() const { return target_vaddr_ | 0x8000000; } // faked

        bool isSpeculative() const { return is_speculative_; }

        bool isTransfer() const { return is_transfer_; }

        bool isTakenBranch() const { return is_taken_branch_; }

        bool isBranch() const { return is_branch_; }

        bool isCondBranch() const { return is_condbranch_; }

        bool isCall() const { return is_call_; }

        bool isCSR() const { return is_csr_; }

        bool isReturn() const { return is_return_; }

        bool hasImmediate() const { return has_immediate_; }

        bool isVset() const { return inst_arch_info_->isVset(); }

        bool isVector() const { return is_vector_; }

        // Rename information
        core_types::RegisterBitMask & getSrcRegisterBitMask(const core_types::RegFile rf)
        {
            return src_reg_bit_masks_[rf];
        }

        core_types::RegisterBitMask & getDestRegisterBitMask(const core_types::RegFile rf)
        {
            return dest_reg_bit_masks_[rf];
        }

        core_types::RegisterBitMask & getDataRegisterBitMask(const core_types::RegFile rf)
        {
            return store_data_mask_[rf];
        }

        const core_types::RegisterBitMask &
        getSrcRegisterBitMask(const core_types::RegFile rf) const
        {
            return src_reg_bit_masks_[rf];
        }

        const core_types::RegisterBitMask &
        getDestRegisterBitMask(const core_types::RegFile rf) const
        {
            return dest_reg_bit_masks_[rf];
        }

        const core_types::RegisterBitMask &
        getDataRegisterBitMask(const core_types::RegFile rf) const
        {
            return store_data_mask_[rf];
        }

        RenameData & getRenameData() { return rename_data; }

        const RenameData & getRenameData() const { return rename_data; }

        mavis::OpcodeInfo::PtrType getOpCodeInfo() { return opcode_info_; }

        // Duplicates stream operator but does not change EXPECT logs
        std::string info()
        {
            std::string rStatus = "DONTCARE";
            std::string eStatus = "UNKNOWN";

            if (getExtendedStatus() == Inst::Status::UNMOD)
            {
                eStatus = "UNMOD";
            }
            else if (getExtendedStatus() == Inst::Status::FUSED)
            {
                eStatus = "FUSED";
            }
            else if (getExtendedStatus() == Inst::Status::FUSION_GHOST)
            {
                eStatus = "GHOST";
            }

            std::stringstream ss;

            ss << "uid: " << std::dec                   //<< std::hex << std::setfill('0')
               << getUniqueID() << " pid: " << std::dec //<< std::hex << std::setfill('0')
               << getProgramID() << " mav: 0x" << std::hex << std::setw(2) << std::setfill('0')
               << getMavisUid() << " inc: " << std::dec << getProgramIDIncrement() << " pc: 0x"
               << std::hex << std::setw(8) << std::setfill('0') << getPC() << " " << std::setw(10)
               << std::setfill(' ') << rStatus << " " << std::setw(12) << std::setfill(' ')
               << eStatus << " '" << getDisasm() << "'";

            return ss.str();
        }

      private:
        mavis::OpcodeInfo::PtrType opcode_info_;
        InstArchInfo::PtrType inst_arch_info_;

        sparta::memory::addr_t inst_pc_ = 0; // Instruction's PC
        sparta::memory::addr_t target_vaddr_ =
            0; // Instruction's Target PC (for branches, loads/stores)
        bool is_oldest_ = false;
        uint64_t unique_id_ = 0;  // Supplied by Fetch
        uint64_t program_id_ = 0; // Supplied by a trace Reader or execution backend
        sparta::utils::ValidValue<uint64_t> uopid_; // Set in decode
        uint64_t program_id_increment_ = 1;
        bool is_speculative_ = false; // Is this instruction soon to be flushed?
        const bool is_store_;
        const bool is_transfer_; // Is this a transfer instruction (F2I/I2F)
        const bool is_branch_;
        const bool is_condbranch_;
        const bool is_call_;
        const bool is_csr_;
        const bool is_vector_;
        const bool is_return_;
        const bool has_immediate_;

<<<<<<< HEAD
        VectorConfigPtr vector_config_{new VectorConfig};
=======
        VectorConfig VectorConfigs_;
>>>>>>> 5ab2f6b1
        bool has_tail_ = false; // Does this vector uop have a tail?

        uint32_t vlsu_total_iters_ = 0;
        uint32_t vlsu_curr_iters_ = 0;

        // blocking vset is a vset that needs to read a value from a register value. A blocking vset
        // can't be resolved until after execution, so we need to block on it due to UOp fracturing
        bool is_blocking_vset_ = false;

        sparta::SpartaWeakPointer<olympia::Inst> parent_uop_;

        // Did this instruction mispredict?
        bool is_mispredicted_ = false;
        bool is_taken_branch_ = false;
        sparta::Scheduleable* ev_retire_ = nullptr;
        Status status_state_;
        Status extended_status_state_{Inst::Status::UNMOD};

        using JSONIterator = uint64_t;
        using RewindIterator = std::variant<stf::STFInstReader::iterator, JSONIterator>;
        RewindIterator rewind_iter_;

        // Rename information
        using RegisterBitMaskArray =
            std::array<core_types::RegisterBitMask, core_types::RegFile::N_REGFILES>;
        RegisterBitMaskArray src_reg_bit_masks_;
        RegisterBitMaskArray dest_reg_bit_masks_;
        RegisterBitMaskArray store_data_mask_;
        RenameData rename_data;
        static const std::unordered_map<Inst::Status, std::string> status2String;
    };

    using InstPtr = Inst::PtrType;
    using InstQueue = sparta::Queue<InstPtr>;

    inline std::ostream & operator<<(std::ostream & os, const Inst::Status & status)
    {
        switch (status)
        {
        case Inst::Status::FETCHED:
            os << "FETCHED";
            break;
        case Inst::Status::DECODED:
            os << "DECODED";
            break;
        case Inst::Status::RENAMED:
            os << "RENAMED";
            break;
        case Inst::Status::DISPATCHED:
            os << "DISPATCHED";
            break;
        case Inst::Status::SCHEDULED:
            os << "SCHEDULED";
            break;
        case Inst::Status::COMPLETED:
            os << "COMPLETED";
            break;
        case Inst::Status::RETIRED:
            os << "RETIRED";
            break;
        case Inst::Status::FLUSHED:
            os << "FLUSHED";
            break;
        // Used in extended_status_state as default case
        case Inst::Status::UNMOD:
            os << "UNMOD";
            break;
        // The new opcode/instruction as a result of fusion
        case Inst::Status::FUSED:
            os << "FUSED";
            break;
        // The opcodes/instruction no longer present due to fusion
        case Inst::Status::FUSION_GHOST:
            os << "FUSION_GHOST";
            break;
        case Inst::Status::__LAST:
            throw sparta::SpartaException("__LAST cannot be a valid enum state.");
        }
        return os;
    }

    // Expect log info system uses simple diff
    //   - any changes here will break EXPECT
    inline std::ostream & operator<<(std::ostream & os, const Inst & inst)
    {
        os << "uid: " << inst.getUniqueID() << " " << std::setw(10) << inst.getStatus() << " "
           << std::hex << inst.getPC() << std::dec << " pid: " << inst.getProgramID()
           << " uopid: " << inst.getUOpID() << " '" << inst.getDisasm() << "' ";
        return os;
    }

    inline std::ostream & operator<<(std::ostream & os, const InstPtr & inst)
    {
        if (inst)
        {
            os << *inst;
        }
        else
        {
            os << "nullptr";
        }
        return os;
    }

    /*!
     * \class InstPairDef
     * \brief Pair Definition class of the instruction that flows through the Olympia
     *
     * This is the definition of the PairDefinition class of Inst.
     * It's mostly used for pipeline collection (-z option).  This
     * PairDefinition class could be named anything but it needs to
     * inherit publicly from sparta::PairDefinition templatized on the
     * actual class Inst.
     */
    class InstPairDef : public sparta::PairDefinition<Inst>
    {
      public:
        // The SPARTA_ADDPAIRs APIs must be called during the construction of the PairDefinition
        // class
        InstPairDef() : PairDefinition<Inst>() { SPARTA_INVOKE_PAIRS(Inst); }
        SPARTA_REGISTER_PAIRS(SPARTA_ADDPAIR("DID",
                                             &Inst::getUniqueID), // Used by Argos to color code
                              SPARTA_ADDPAIR("uid", &Inst::getUniqueID),
                              SPARTA_ADDPAIR("mnemonic", &Inst::getMnemonic),
                              SPARTA_ADDPAIR("complete", &Inst::getCompletedStatus),
                              SPARTA_ADDPAIR("pipe", &Inst::getPipe),
                              SPARTA_ADDPAIR("latency", &Inst::getExecuteTime),
                              SPARTA_ADDPAIR("raddr", &Inst::getRAdr, std::ios::hex),
                              SPARTA_ADDPAIR("tgt_vaddr", &Inst::getTargetVAddr, std::ios::hex))
    };

    /*!
     * \class PEventPairs
     * \brief Pair Definitions for pevents
     */
    class InstPEventPairs : public sparta::PairDefinition<Inst>
    {
      public:
        using TypeCollected = Inst;

        InstPEventPairs() : sparta::PairDefinition<Inst>()
        {
            addPEventsPair("uid", &Inst::getUniqueID);
            addPEventsPair("pc", &Inst::getPC, std::ios::hex);
        }
    };

    // Instruction allocators
    using InstAllocator = sparta::SpartaSharedPointerAllocator<Inst>;
    using InstArchInfoAllocator = sparta::SpartaSharedPointerAllocator<InstArchInfo>;
} // namespace olympia<|MERGE_RESOLUTION|>--- conflicted
+++ resolved
@@ -75,46 +75,6 @@
             Reg data_reg_;
         };
 
-<<<<<<< HEAD
-=======
-        static const uint32_t VLEN = 1024; // vector register default bit size
-
-        // Vector CSRs
-        struct VectorConfig
-        {
-            uint32_t vl = 16;  // vector length
-            uint32_t sew = 8;  // set element width
-            uint32_t lmul = 1; // effective length
-            bool vta = false;  // vector tail agnostic, false = undisturbed, true = agnostic
-            uint32_t mop = 0;
-            uint32_t eew = 0;
-            uint32_t stride = 0;
-
-            uint32_t vlmax_formula() { return (VLEN / sew) * lmul; }
-
-            void setVCSRs(uint32_t input_vl,
-                          uint32_t input_sew,
-                          uint32_t input_lmul,
-                          uint32_t input_vta)
-            {
-                vl = input_vl;
-                sew = input_sew;
-                lmul = input_lmul;
-                vta = input_vta;
-                vlmax = vlmax_formula();
-            }
-
-            void setVLSU(uint32_t input_eew, uint32_t input_stride, uint32_t input_mop)
-            {
-                eew = input_eew;
-                stride = input_stride;
-                mop = input_mop;
-            }
-
-            uint32_t vlmax = vlmax_formula();
-        };
-
->>>>>>> 5ab2f6b1
         // Used by Mavis
         using PtrType = sparta::SpartaSharedPointer<Inst>;
 
@@ -258,7 +218,6 @@
         void setTargetVAddr(sparta::memory::addr_t target_vaddr) { target_vaddr_ = target_vaddr; }
         sparta::memory::addr_t getTargetVAddr() const { return target_vaddr_; }
 
-<<<<<<< HEAD
         void setVectorConfig(const VectorConfigPtr input_vector_config)
         {
             vector_config_ = input_vector_config;
@@ -266,64 +225,18 @@
 
         const VectorConfigPtr getVectorConfig() const { return vector_config_; }
         VectorConfigPtr getVectorConfig() { return vector_config_; }
-=======
-        void setVectorConfigVCSRs(const VectorConfig * input_VectorConfig)
-        {
-            // we only want to update the VCSRs of the VectorConfig
-            VectorConfigs_.setVCSRs(input_VectorConfig->vl, input_VectorConfig->sew, input_VectorConfig->lmul, input_VectorConfig->vta);
-        }
-
-        void setVectorConfigVLSU(const VectorConfig * input_VectorConfig)
-        {
-            // we only want to update the VCSRs of the VectorConfig
-            VectorConfigs_.setVLSU(input_VectorConfig->eew, input_VectorConfig->stride, input_VectorConfig->mop);
-        }
-
-        const VectorConfig * getVectorConfig() const { return &VectorConfigs_; }
-
-        // Set lmul from vset (vsetivli, vsetvli)
-        void setLMUL(uint32_t lmul)
-        {
-            VectorConfigs_.lmul = lmul;
-            VectorConfigs_.vlmax = VectorConfigs_.vlmax_formula();
-        }
-
-        // Set sew from vset (vsetivli, vsetvli)
-        void setSEW(uint32_t sew)
-        {
-            VectorConfigs_.sew = sew;
-            VectorConfigs_.vlmax = VectorConfigs_.vlmax_formula();
-        }
-
-        // Set VL from vset (vsetivli, vsetvli)
-        void setVL(uint32_t vl) { VectorConfigs_.vl = vl; }
-
-        // Set EEW from vlsu operation
-        void setEEW(uint32_t eew) { VectorConfigs_.eew = eew; }
-        // Set MOP from vlsu operation
-        void setMOP(uint32_t mop) { VectorConfigs_.mop = mop; }
-        // Set stride from vlsu operation
-        void setStride(uint32_t stride) { VectorConfigs_.stride = stride; }
-
-        // Set VTA (vector tail agnostic)
-        // vta = true means agnostic, set destination values to 1's or maintain original
-        // vta = false means undisturbed, maintain original destination values
-        void setVTA(bool vta) { VectorConfigs_.vta = vta; }
-
-        uint32_t getSEW() const { return VectorConfigs_.sew; }
-        uint32_t getLMUL() const { return VectorConfigs_.lmul; }
-        uint32_t getVL() const { return VectorConfigs_.vl; }
-
-        uint32_t getMOP() const { return VectorConfigs_.mop; }
-        uint32_t getStride() const { return VectorConfigs_.stride; }
-        uint32_t getEEW() const { return VectorConfigs_.eew; }
-
-        uint32_t getVTA() const { return VectorConfigs_.vta; }
-        uint32_t getVLMAX() const { return VectorConfigs_.vlmax; }
->>>>>>> 5ab2f6b1
 
         void setTail(bool has_tail) { has_tail_ = has_tail; }
         bool hasTail() const { return has_tail_; }
+
+        void setEew(uint32_t eew) { eew_ = eew; }
+        uint32_t getEew() const { return eew_; }
+
+        void setMop(uint32_t mop) { mop_ = mop; }
+        uint32_t getMop() const { return mop_; }
+
+        void setStride(uint32_t stride) { stride_ = stride; }
+        uint32_t getStride() const { return stride_; }
 
         uint32_t getTotalVLSUIters(){ return vlsu_total_iters_; }
 
@@ -538,12 +451,13 @@
         const bool is_return_;
         const bool has_immediate_;
 
-<<<<<<< HEAD
+        // Vector config set by vset{i}vl{i} instructions
         VectorConfigPtr vector_config_{new VectorConfig};
-=======
-        VectorConfig VectorConfigs_;
->>>>>>> 5ab2f6b1
         bool has_tail_ = false; // Does this vector uop have a tail?
+
+        uint32_t eew_ = 0;    // For vector loads and stores, effective element width
+        uint32_t stride_ = 0; // For vector loads and stores, stride
+        uint32_t mop_ = 0;    // For vector loads and stores, memory addressing mode
 
         uint32_t vlsu_total_iters_ = 0;
         uint32_t vlsu_curr_iters_ = 0;

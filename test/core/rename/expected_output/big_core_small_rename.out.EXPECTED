#Name:     
#Cmdline:  
#Exe:      
#SimulatorVersion:
#Repro:    
<<<<<<< HEAD
#Start:    Wednesday Wed Jul 31 23:13:04 2024
#Elapsed:  0.005986s
=======
#Start:    Saturday Sat Oct 19 16:27:18 2024
#Elapsed:  0.003002s
>>>>>>> 8f9e442a
{0000000000 00000000 top.dispatch info} Dispatch: mapping target: INTiq0
{0000000000 00000000 top.dispatch info} Dispatch: mapping target: DIViq0
{0000000000 00000000 top.dispatch info} Dispatch: mapping target: INTiq1
{0000000000 00000000 top.dispatch info} Dispatch: mapping target: MULiq1
{0000000000 00000000 top.dispatch info} Dispatch: mapping target: I2Fiq1
{0000000000 00000000 top.dispatch info} Dispatch: mapping target: CMOViq1
{0000000000 00000000 top.dispatch info} Dispatch: mapping target: INTiq2
{0000000000 00000000 top.dispatch info} Dispatch: mapping target: FLOATiq3
{0000000000 00000000 top.dispatch info} Dispatch: mapping target: FADDSUBiq3
{0000000000 00000000 top.dispatch info} Dispatch: mapping target: FMACiq3
{0000000000 00000000 top.dispatch info} Dispatch: mapping target: F2Iiq3
{0000000000 00000000 top.dispatch info} Dispatch: mapping target: BRiq4
{0000000000 00000000 top.dispatch info} Dispatch: mapping target: VINTiq5
{0000000000 00000000 top.dispatch info} Dispatch: mapping target: VSETiq5
{0000000000 00000000 top.dispatch info} Dispatch: mapping target: VDIViq5
{0000000000 00000000 top.dispatch info} Dispatch: mapping target: VMULiq5
{0000000000 00000000 top.execute.exe0 info} ExecutePipe: ExecutePipe construct: #0
{0000000000 00000000 top.execute.exe1 info} ExecutePipe: ExecutePipe construct: #1
{0000000000 00000000 top.execute.exe2 info} ExecutePipe: ExecutePipe construct: #2
{0000000000 00000000 top.execute.exe3 info} ExecutePipe: ExecutePipe construct: #3
{0000000000 00000000 top.execute.exe4 info} ExecutePipe: ExecutePipe construct: #4
{0000000000 00000000 top.execute.exe5 info} ExecutePipe: ExecutePipe construct: #5
{0000000000 00000000 top.execute.exe6 info} ExecutePipe: ExecutePipe construct: #6
{0000000000 00000000 top.execute.exe7 info} ExecutePipe: ExecutePipe construct: #7
{0000000000 00000000 top.execute.exe8 info} ExecutePipe: ExecutePipe construct: #8
{0000000000 00000000 top.execute.exe9 info} ExecutePipe: ExecutePipe construct: #9
{0000000000 00000000 top.execute.exe10 info} ExecutePipe: ExecutePipe construct: #10
{0000000000 00000000 top.dispatch info} scheduleDispatchSession: no rob credits or no instructions to process
{0000000000 00000000 top.dispatch info} robCredits_: ROB got 30 credits, total: 30
{0000000000 00000000 top.dispatch info} receiveCredits_: lsu got 10 credits, total: 10
{0000000000 00000000 top.dispatch info} scheduleDispatchSession: no rob credits or no instructions to process
{0000000000 00000000 top.dispatch info} receiveCredits_: iq0 got 8 credits, total: 8
{0000000000 00000000 top.dispatch info} scheduleDispatchSession: no rob credits or no instructions to process
{0000000000 00000000 top.dispatch info} receiveCredits_: iq1 got 8 credits, total: 8
{0000000000 00000000 top.dispatch info} scheduleDispatchSession: no rob credits or no instructions to process
{0000000000 00000000 top.dispatch info} receiveCredits_: iq2 got 8 credits, total: 8
{0000000000 00000000 top.dispatch info} scheduleDispatchSession: no rob credits or no instructions to process
{0000000000 00000000 top.dispatch info} receiveCredits_: iq3 got 8 credits, total: 8
{0000000000 00000000 top.dispatch info} scheduleDispatchSession: no rob credits or no instructions to process
{0000000000 00000000 top.dispatch info} receiveCredits_: iq4 got 8 credits, total: 8
{0000000000 00000000 top.dispatch info} scheduleDispatchSession: no rob credits or no instructions to process
{0000000000 00000000 top.dispatch info} receiveCredits_: iq5 got 8 credits, total: 8
{0000000000 00000000 top.dispatch info} scheduleDispatchSession: no rob credits or no instructions to process
{0000000000 00000000 top.decode info} inCredits: Got credits from dut: 10
{0000000000 00000000 top.decode info} Sending group: 0x00000000 UID(0)  PID(1)  add
{0000000001 00000001 top.rename info} scheduleRenaming_: current stall: NOT_STALLED
{0000000001 00000001 top.rename info} renameInstructions_: sending inst to dispatch: uid:0    RENAMED 0 pid:1 uopid:0 'add	3,1,2' 
{0000000001 00000001 top.rename info} renameInstructions_: 	setup source register bit mask [1] for 'integer' scoreboard
{0000000001 00000001 top.rename info} renameInstructions_: 	setup source register bit mask [1-2] for 'integer' scoreboard
{0000000001 00000001 top.rename info} renameInstructions_: 	setup destination register bit mask [0] for 'integer' scoreboard
{0000000001 00000001 top.decode info} inCredits: Got credits from dut: 1
{0000000001 00000001 top.decode info} Sending group: 0x00000000 UID(1)  PID(2)  add
{0000000002 00000002 top.dispatch info} dispatchQueueAppended_: queue appended: 0x00000000 UID(0)  PID(1)  add
{0000000002 00000002 top.dispatch info} dispatchInstructions_: Num to dispatch: 1
{0000000002 00000002 top.dispatch info} acceptInst: iq0: dispatching uid:0    RENAMED 0 pid:1 uopid:0 'add	3,1,2' 
{0000000002 00000002 top.dispatch info} dispatchInstructions_: Sending instruction: uid:0 DISPATCHED 0 pid:1 uopid:0 'add	3,1,2'  to iq0 of target type: INT
{0000000002 00000002 top.rename info} scheduleRenaming_: current stall: NOT_STALLED
{0000000002 00000002 top.rename info} renameInstructions_: sending inst to dispatch: uid:1    RENAMED 0 pid:2 uopid:0 'add	4,3,2' 
{0000000002 00000002 top.rename info} renameInstructions_: 	setup source register bit mask [0] for 'integer' scoreboard
{0000000002 00000002 top.rename info} renameInstructions_: 	setup source register bit mask [0,2] for 'integer' scoreboard
{0000000002 00000002 top.rename info} renameInstructions_: 	setup destination register bit mask [32] for 'integer' scoreboard
{0000000002 00000002 top.decode info} inCredits: Got credits from dut: 1
{0000000002 00000002 top.decode info} Sending group: 0x00000000 UID(2)  PID(3)  mul
{0000000003 00000003 top.execute.iq0 info} handleOperandIssueCheck_: Sending to issue queue uid:0 DISPATCHED 0 pid:1 uopid:0 'add	3,1,2' 
{0000000003 00000003 top.rob info} robAppended_: retire appended: uid:0 DISPATCHED 0 pid:1 uopid:0 'add	3,1,2' 
{0000000003 00000003 top.dispatch info} dispatchQueueAppended_: queue appended: 0x00000000 UID(1)  PID(2)  add
{0000000003 00000003 top.rob info} retireInstructions_: Retiring
{0000000003 00000003 top.rob info} retireInstructions_: num to retire: 1
{0000000003 00000003 top.rob info} retireInstructions_: set oldest: uid:0 DISPATCHED 0 pid:1 uopid:0 'add	3,1,2' 
{0000000003 00000003 top.execute.iq0 info} sendReadyInsts_: Sending instruction uid:0 DISPATCHED 0 pid:1 uopid:0 'add	3,1,2'  to exe_pipe exe0
{0000000003 00000003 top.execute.exe0 info} insertInst: Executing: uid:0  SCHEDULED 0 pid:1 uopid:0 'add	3,1,2'  for 4
{0000000003 00000003 top.dispatch info} receiveCredits_: iq0 got 1 credits, total: 8
{0000000003 00000003 top.dispatch info} dispatchInstructions_: Num to dispatch: 1
{0000000003 00000003 top.dispatch info} acceptInst: iq0: dispatching uid:1    RENAMED 0 pid:2 uopid:0 'add	4,3,2' 
{0000000003 00000003 top.dispatch info} dispatchInstructions_: Sending instruction: uid:1 DISPATCHED 0 pid:2 uopid:0 'add	4,3,2'  to iq0 of target type: INT
{0000000003 00000003 top.rename info} scheduleRenaming_: current stall: NOT_STALLED
{0000000003 00000003 top.rename info} renameInstructions_: sending inst to dispatch: uid:2    RENAMED 0 pid:3 uopid:0 'mul	13,12,11' 
{0000000003 00000003 top.rename info} renameInstructions_: 	setup source register bit mask [12] for 'integer' scoreboard
{0000000003 00000003 top.rename info} renameInstructions_: 	setup source register bit mask [11-12] for 'integer' scoreboard
{0000000003 00000003 top.rename info} renameInstructions_: 	setup destination register bit mask [33] for 'integer' scoreboard
{0000000003 00000003 top.decode info} inCredits: Got credits from dut: 1
{0000000003 00000003 top.decode info} Sending group: 0x00000000 UID(3)  PID(4)  sub
{0000000004 00000004 top.execute.iq0 info} handleOperandIssueCheck_: Instruction NOT ready: uid:1 DISPATCHED 0 pid:2 uopid:0 'add	4,3,2'  Bits needed:[0,2] rf: integer
{0000000004 00000004 top.rob info} robAppended_: retire appended: uid:1 DISPATCHED 0 pid:2 uopid:0 'add	4,3,2' 
{0000000004 00000004 top.dispatch info} dispatchQueueAppended_: queue appended: 0x00000000 UID(2)  PID(3)  mul
<<<<<<< HEAD
{0000000004 00000004 top.execute.exe0 info} executeInst_: Executed inst: uid: 0  SCHEDULED 0 pid: 1 uopid: 0 'add	3,1,2' 
{0000000004 00000004 top.rob info} retireInstructions_: Retiring
=======
{0000000004 00000004 top.execute.exe0 info} executeInst_: Executed inst: uid:0  SCHEDULED 0 pid:1 uopid:0 'add	3,1,2' 
>>>>>>> 8f9e442a
{0000000004 00000004 top.rob info} retireInstructions_: num to retire: 2
{0000000004 00000004 top.dispatch info} dispatchInstructions_: Num to dispatch: 1
{0000000004 00000004 top.dispatch info} acceptInst: iq1: dispatching uid:2    RENAMED 0 pid:3 uopid:0 'mul	13,12,11' 
{0000000004 00000004 top.dispatch info} dispatchInstructions_: Sending instruction: uid:2 DISPATCHED 0 pid:3 uopid:0 'mul	13,12,11'  to iq1 of target type: MUL
{0000000004 00000004 top.rename info} scheduleRenaming_: current stall: NO_RENAMES<|MERGE_RESOLUTION|>--- conflicted
+++ resolved
@@ -3,13 +3,8 @@
 #Exe:      
 #SimulatorVersion:
 #Repro:    
-<<<<<<< HEAD
-#Start:    Wednesday Wed Jul 31 23:13:04 2024
-#Elapsed:  0.005986s
-=======
-#Start:    Saturday Sat Oct 19 16:27:18 2024
-#Elapsed:  0.003002s
->>>>>>> 8f9e442a
+#Start:    Thursday Thu Nov  7 14:25:56 2024
+#Elapsed:  0.006857s
 {0000000000 00000000 top.dispatch info} Dispatch: mapping target: INTiq0
 {0000000000 00000000 top.dispatch info} Dispatch: mapping target: DIViq0
 {0000000000 00000000 top.dispatch info} Dispatch: mapping target: INTiq1
@@ -95,12 +90,8 @@
 {0000000004 00000004 top.execute.iq0 info} handleOperandIssueCheck_: Instruction NOT ready: uid:1 DISPATCHED 0 pid:2 uopid:0 'add	4,3,2'  Bits needed:[0,2] rf: integer
 {0000000004 00000004 top.rob info} robAppended_: retire appended: uid:1 DISPATCHED 0 pid:2 uopid:0 'add	4,3,2' 
 {0000000004 00000004 top.dispatch info} dispatchQueueAppended_: queue appended: 0x00000000 UID(2)  PID(3)  mul
-<<<<<<< HEAD
-{0000000004 00000004 top.execute.exe0 info} executeInst_: Executed inst: uid: 0  SCHEDULED 0 pid: 1 uopid: 0 'add	3,1,2' 
+{0000000004 00000004 top.execute.exe0 info} executeInst_: Executed inst: uid:0  SCHEDULED 0 pid:1 uopid:0 'add	3,1,2' 
 {0000000004 00000004 top.rob info} retireInstructions_: Retiring
-=======
-{0000000004 00000004 top.execute.exe0 info} executeInst_: Executed inst: uid:0  SCHEDULED 0 pid:1 uopid:0 'add	3,1,2' 
->>>>>>> 8f9e442a
 {0000000004 00000004 top.rob info} retireInstructions_: num to retire: 2
 {0000000004 00000004 top.dispatch info} dispatchInstructions_: Num to dispatch: 1
 {0000000004 00000004 top.dispatch info} acceptInst: iq1: dispatching uid:2    RENAMED 0 pid:3 uopid:0 'mul	13,12,11' 

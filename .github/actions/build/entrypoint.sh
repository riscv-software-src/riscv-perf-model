#!/usr/bin/env bash

set -x

source "/usr/share/miniconda/etc/profile.d/conda.sh"
conda activate riscv_perf_model

echo "Starting Build Entry"
echo "HOME:" $HOME
echo "GITHUB_WORKSPACE:" $GITHUB_WORKSPACE
echo "GITHUB_EVENT_PATH:" $GITHUB_EVENT_PATH
echo "CONDA_PREFIX:" $CONDA_PREFIX
echo "PWD:" `pwd`

#
# Compile Sparta Infra (always build with release)
#   Have other build types point to release
#
echo "Building Sparta Infra"
cd ${GITHUB_WORKSPACE}/map/sparta
mkdir -p release
cd release
cmake .. -DCMAKE_BUILD_TYPE=$OLYMPIA_BUILD_TYPE -DGEN_DEBUG_INFO=OFF -DCMAKE_INSTALL_PREFIX=${CONDA_PREFIX}
if [ $? -ne 0 ]; then
    echo "ERROR: Cmake for Sparta framework failed"
    exit 1
fi
<<<<<<< HEAD
make -j$(nproc --all) install
=======
make -j$(nproc --all)
>>>>>>> af312049
BUILD_SPARTA=$?
if [ ${BUILD_SPARTA} -ne 0 ]; then
    echo "ERROR: build sparta FAILED!!!"
    exit 1
fi

cd ${GITHUB_WORKSPACE}
mkdir $OLYMPIA_BUILD_TYPE
cd $OLYMPIA_BUILD_TYPE
cmake .. -DCMAKE_BUILD_TYPE=$OLYMPIA_BUILD_TYPE -DGEN_DEBUG_INFO=OFF
if [ $? -ne 0 ]; then
    echo "ERROR: Cmake for olympia failed"
    exit 1
fi
make -j$(nproc --all) regress
BUILD_OLYMPIA=$?
if [ ${BUILD_OLYMPIA} -ne 0 ]; then
    echo "ERROR: build/regress of olympia FAILED!!!"
    exit 1
fi<|MERGE_RESOLUTION|>--- conflicted
+++ resolved
@@ -25,11 +25,7 @@
     echo "ERROR: Cmake for Sparta framework failed"
     exit 1
 fi
-<<<<<<< HEAD
-make -j$(nproc --all) install
-=======
 make -j$(nproc --all)
->>>>>>> af312049
 BUILD_SPARTA=$?
 if [ ${BUILD_SPARTA} -ne 0 ]; then
     echo "ERROR: build sparta FAILED!!!"

// <Inst.cpp> -*- C++ -*-

#include "Inst.hpp"

namespace olympia
{

    bool isCallInstruction(const mavis::OpcodeInfo::PtrType & opcode_info)
    {
        if (opcode_info->isInstType(mavis::OpcodeInfo::InstructionTypes::JAL)
            || opcode_info->isInstType(mavis::OpcodeInfo::InstructionTypes::JALR))
        {
            const int dest =
                opcode_info->getDestOpInfo().getFieldValue(mavis::InstMetaData::OperandFieldID::RD);
            return miscutils::isOneOf(dest, 1, 5);
        }
        return false;
    }

    bool isReturnInstruction(const mavis::OpcodeInfo::PtrType & opcode_info)
    {
        if (opcode_info->isInstType(mavis::OpcodeInfo::InstructionTypes::JALR))
        {
            const int dest =
                opcode_info->getDestOpInfo().getFieldValue(mavis::InstMetaData::OperandFieldID::RD);
            const int src = opcode_info->getSourceOpInfo().getFieldValue(
                mavis::InstMetaData::OperandFieldID::RS1);
            if (dest != src)
            {
                return miscutils::isOneOf(src, 1, 5);
            }
        }
        return false;
    }

    /*!
     * \brief Construct an Instruction
     * \param opcode_info    Mavis Opcode information
     * \param inst_arch_info Pointer to the static data of instruction
     * \param clk            Core clock
     *
     * Called by Mavis when an opcode is decoded to a particular
     * instruction.
     */
<<<<<<< HEAD
    Inst::Inst(const mavis::OpcodeInfo::PtrType& opcode_info,
               const InstArchInfo::PtrType     & inst_arch_info) :
        opcode_info_    (opcode_info),
        inst_arch_info_ (inst_arch_info),
=======
    Inst::Inst(const mavis::OpcodeInfo::PtrType & opcode_info,
               const InstArchInfo::PtrType & inst_arch_info, const sparta::Clock* clk) :
        opcode_info_(opcode_info),
        inst_arch_info_(inst_arch_info),
>>>>>>> 8d187b22
        is_store_(opcode_info->isInstType(mavis::OpcodeInfo::InstructionTypes::STORE)),
        is_transfer_(miscutils::isOneOf(inst_arch_info_->getTargetPipe(),
                                        InstArchInfo::TargetPipe::I2F,
                                        InstArchInfo::TargetPipe::F2I)),
        is_branch_(opcode_info_->isInstType(mavis::OpcodeInfo::InstructionTypes::BRANCH)),
        is_condbranch_(opcode_info_->isInstType(mavis::OpcodeInfo::InstructionTypes::CONDITIONAL)),
        is_call_(isCallInstruction(opcode_info)),
        is_return_(isReturnInstruction(opcode_info)),
        status_state_(Status::FETCHED)
    {
        sparta_assert(inst_arch_info_ != nullptr,
                      "Mavis decoded the instruction, but Olympia has no uarch data for it: "
                          << getDisasm() << " " << std::hex << " opc: 0x" << getOpCode());
    }
} // namespace olympia<|MERGE_RESOLUTION|>--- conflicted
+++ resolved
@@ -42,17 +42,10 @@
      * Called by Mavis when an opcode is decoded to a particular
      * instruction.
      */
-<<<<<<< HEAD
-    Inst::Inst(const mavis::OpcodeInfo::PtrType& opcode_info,
+    Inst::Inst(const mavis::OpcodeInfo::PtrType & opcode_info,
                const InstArchInfo::PtrType     & inst_arch_info) :
-        opcode_info_    (opcode_info),
-        inst_arch_info_ (inst_arch_info),
-=======
-    Inst::Inst(const mavis::OpcodeInfo::PtrType & opcode_info,
-               const InstArchInfo::PtrType & inst_arch_info, const sparta::Clock* clk) :
         opcode_info_(opcode_info),
         inst_arch_info_(inst_arch_info),
->>>>>>> 8d187b22
         is_store_(opcode_info->isInstType(mavis::OpcodeInfo::InstructionTypes::STORE)),
         is_transfer_(miscutils::isOneOf(inst_arch_info_->getTargetPipe(),
                                         InstArchInfo::TargetPipe::I2F,

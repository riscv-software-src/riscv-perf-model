--- conflicted
+++ resolved
@@ -144,8 +144,6 @@
         ex_inst->setStatus(Inst::Status::COMPLETED);
         ILOG("Completing inst: " << ex_inst);
 
-<<<<<<< HEAD
-<<<<<<< HEAD
         // set scoreboard
         if(SPARTA_EXPECT_FALSE(ex_inst->isTransfer()))
         {
@@ -170,27 +168,7 @@
         else {
             const auto & dest_bits = ex_inst->getDestRegisterBitMask(reg_file_);
             scoreboard_views_[reg_file_]->setReady(dest_bits);
-=======
-=======
->>>>>>> d4afbc13
-
-        // set destination scoreboard
-        core_types::RegFile dest_reg_file = reg_file_;
-        if(SPARTA_EXPECT_FALSE(ex_inst->getPipe() == InstArchInfo::TargetPipe::I2F)) {
-            if (reg_file_ == core_types::RegFile::RF_INTEGER) {
-                dest_reg_file = core_types::RegFile::RF_FLOAT;
-            }
-            else {
-                dest_reg_file = core_types::RegFile::RF_INTEGER;
-            }
-<<<<<<< HEAD
->>>>>>> Fix I2F assertion failure in execute pipe
-=======
->>>>>>> d4afbc13
-        }
-
-        const auto & dest_bits = ex_inst->getDestRegisterBitMask(dest_reg_file);
-        scoreboard_views_[dest_reg_file]->setReady(dest_bits);
+        }
 
         // We're not busy anymore
         unit_busy_ = false;
